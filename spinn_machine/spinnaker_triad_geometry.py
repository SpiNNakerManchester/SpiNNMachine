# Copyright (c) 2017 The University of Manchester
#
# Licensed under the Apache License, Version 2.0 (the "License");
# you may not use this file except in compliance with the License.
# You may obtain a copy of the License at
#
#     https://www.apache.org/licenses/LICENSE-2.0
#
# Unless required by applicable law or agreed to in writing, software
# distributed under the License is distributed on an "AS IS" BASIS,
# WITHOUT WARRANTIES OR CONDITIONS OF ANY KIND, either express or implied.
# See the License for the specific language governing permissions and
# limitations under the License.
<<<<<<< HEAD
from typing import Sequence, Optional, Tuple
from typing_extensions import TypeAlias
from spinn_utilities.typing.coords import XY
from spinn_machine.machine import Machine

_Centre: TypeAlias = Tuple[float, float]
=======
>>>>>>> 933f4e18


class SpiNNakerTriadGeometry(object):
    """
    Geometry of a "triad" of SpiNNaker boards.

    The geometry is defined by the arguments to the constructor; the
    standard arrangement can be obtained from get_spinn5_geometry.

    .. note::
        The geometry defines what a Triad is in terms of the
        dimensions of a triad and where the Ethernet chips occur in the
        triad.
    """
    __slots__ = (
        "_ethernet_offset",
        "_triad_height",
        "_triad_width",
        "_board_height",
        "_board_width",
        "_roots")

    # Stored singleton
    spinn5_triad_geometry: Optional['SpiNNakerTriadGeometry'] = None

    @staticmethod
    def get_spinn5_geometry() -> 'SpiNNakerTriadGeometry':
        """
        Get the geometry object for a SpiNN-5 arrangement of boards

        :return: a :py:class:`SpiNNakerTriadGeometry` object.
        """
        # Note the centres are slightly offset so as to force which edges are
        # included where
        if SpiNNakerTriadGeometry.spinn5_triad_geometry is None:
            SpiNNakerTriadGeometry.spinn5_triad_geometry = \
                SpiNNakerTriadGeometry(
                    12, 12, 8, 8, [(0, 0), (4, 8), (8, 4)], (3.6, 3.4))
        return SpiNNakerTriadGeometry.spinn5_triad_geometry

<<<<<<< HEAD
    def __init__(
            self, triad_width: int, triad_height: int, roots: Sequence[XY],
            centre: _Centre):
=======
    def __init__(self, triad_width, triad_height, board_width, board_height,
                 roots, centre):
>>>>>>> 933f4e18
        """
        :param int triad_width: width of a triad in chips
        :param int triad_height: height of a triad in chips
        :param int board_width: width of a board in chips
        :param int board_height: height of a board in chips
        :param roots: locations of the Ethernet connected chips
        :type roots: list(tuple(int, int))
        :param centre:
            the distance from each Ethernet chip to the centre of the hexagon

            .. note::
                This is the theoretical centre, it might not be an actual chip
        :type centre: tuple(float, float)
        """
        self._triad_width = triad_width
        self._triad_height = triad_height
        self._board_width = board_width
        self._board_height = board_height
        self._roots = roots

        # Copy the Ethernet locations to surrounding triads to make the
        # mathematics easier
        extended_ethernet_chips = [
            (x + x1, y + y1) for (x, y) in roots
            for x1 in (-triad_width, 0, triad_width)
            for y1 in (-triad_height, 0, triad_height)
        ]

        # Find the nearest Ethernet to each chip by hexagonal distance
        nearest_ethernets = (
            (self.__locate_nearest_ethernet(
                (x, y), extended_ethernet_chips, centre)
             for x in range(triad_width))
            for y in range(triad_height)
        )

        # SpiNN-5 Ethernet connected chip lookup.
        # Used by :py:meth:`.local_eth_coord`. Given an x and y
        # chip position return the offset of the chip's position
        # from the board's bottom-left chip.
        # Note: the order of indexes: ``_ethernet_offset[y][x]``!
        self._ethernet_offset = [
            [(x - vx, y - vy) for x, (vx, vy) in enumerate(row)]
            for y, row in enumerate(nearest_ethernets)]

    @staticmethod
    def __hexagonal_metric_distance(xy: XY, centre: _Centre):
        """
        Get the hexagonal metric distance of a point from the centre of
        the hexagon.

        Computes the max of the magnitude of the dot products with the
        normal vectors for the hexagon sides. The normal vectors are
        (1,0), (0,1) and (1,-1); we don't need to be careful with the
        signs of the vectors because we're about to do abs() of them anyway.

        :param int x: The x-coordinate of the chip to get the distance for
        :param int y: The y-coordinate of the chip to get the distance for
        :param float x_centre:
            The x-coordinate of the centre of the hexagon.

            .. note::
                This is the theoretical centre, it might not be an actual chip
        :param float y_centre:
            The y-coordinate of the centre of the hexagon.

            .. note::
                This is the theoretical centre, it might not be an actual chip
        :return: how far the chip is away from the centre of the hexagon
        :rtype: float
        """
        x, y = xy
        x_centre, y_centre = centre
        dx = x - x_centre
        dy = y - y_centre
        return max(abs(dx), abs(dy), abs(dx - dy))

    def __locate_nearest_ethernet(
            self, xy: XY, ethernet_chips: Sequence[XY], centre: _Centre):
        """
        Get the coordinate of the nearest Ethernet chip down and left from
        a given chip.

        :param x: The x-coordinate of the chip to find the nearest Ethernet to
        :param y: The y-coordinate of the chip to find the nearest Ethernet to
        :param ethernet_chips: The locations of the Ethernet chips
        :param centre:
            The distance from the Ethernet chip of the centre of the hexagonal
            board
        :return: The nearest Ethernet coordinates as a tuple of x, y
        """
        x_c, y_c = centre

        def measure(xy0: XY) -> float:
            x0, y0 = xy0
            return self.__hexagonal_metric_distance(xy, (x0 + x_c, y0 + y_c))

        # Find the coordinates of the closest Ethernet chip by measuring
        # the distance to the nominal centre of each board; the closest
        # Ethernet is the one that is on the same board as the one the chip
        # is closest to the centre of
        return min(ethernet_chips, key=measure)

    # pylint: disable=too-many-arguments
    def get_ethernet_chip_coordinates(
            self, x: int, y: int, width: int, height: int,
            root_x: int = 0, root_y: int = 0) -> XY:
        """
        Get the coordinates of a chip's local Ethernet connected chip
        according to this triad geometry object.

        .. warning::
            :py:meth:`.local_eth_coord` will always produce the
            coordinates of the Ethernet-connected SpiNNaker chip on the same
            SpiNN-5 board as the supplied chip.  This chip may not actually
            be working.

        :param int x: x-coordinate of the chip to find the nearest Ethernet of
        :param int y: y-coordinate of the chip to find the nearest Ethernet of
        :param int width:
            width of the SpiNNaker machine (must be a multiple of the triad
            width of this geometry)
        :param int height:
            height of the SpiNNaker machine (must be a multiple of the triad
            height of this geometry)
        :param int root_x:
            x-coordinate of the boot chip (default 0, 0)
        :param int root_y:
            y-coordinate of the boot chip (default 0, 0)
        :return: The coordinates of the closest Ethernet chip
        :rtype: (int, int)
        """
        dx, dy = self.get_local_chip_coordinate(x, y, root_x, root_y)
        return ((x - dx) % width), ((y - dy) % height)

    def get_local_chip_coordinate(
            self, x: int, y: int, root_x: int = 0, root_y: int = 0) -> XY:
        """
        Get the coordinates of a chip on its board of a multi-board system
        relative to the Ethernet chip of the board.

        .. note::
            This function assumes the system is constructed from SpiNN-5 boards

        :param int x: The x-coordinate of the chip to find the location of
        :param int y: The y-coordinate of the chip to find the location of
        :param int root_x: The x-coordinate of the boot chip (default 0, 0)
        :param int root_y: The y-coordinate of the boot chip (default 0, 0)
        :return: the coordinates of the chip relative to its board
        :rtype: (int, int)
        """
        dx = (x - root_x) % self._triad_width
        dy = (y - root_y) % self._triad_height
        return self._ethernet_offset[dy][dx]

    def get_potential_ethernet_chips(
            self, width: int, height: int) -> Sequence[XY]:
        """
        Get the coordinates of chips that should be Ethernet chips

        :param int width: The width of the machine to find the chips in
        :param int height: The height of the machine to find the chips in
        :rtype: list(tuple(int, int))
        """
        if width % self._triad_width == 0:
            eth_width = width
        else:
            eth_width = width - self._board_width + 1
        if height % self._triad_height == 0:
            eth_height = height
        else:
            eth_height = height - self._board_height + 1
        # special case for single boards like the 2,2
        if (eth_width <= 0 or eth_height <= 0):
            return [(0, 0)]
        return [
            (x, y)
            for start_x, start_y in self._roots
            for y in range(start_y, eth_height, self._triad_height)
            for x in range(start_x, eth_width, self._triad_width)]<|MERGE_RESOLUTION|>--- conflicted
+++ resolved
@@ -11,15 +11,11 @@
 # WITHOUT WARRANTIES OR CONDITIONS OF ANY KIND, either express or implied.
 # See the License for the specific language governing permissions and
 # limitations under the License.
-<<<<<<< HEAD
 from typing import Sequence, Optional, Tuple
 from typing_extensions import TypeAlias
 from spinn_utilities.typing.coords import XY
-from spinn_machine.machine import Machine
 
 _Centre: TypeAlias = Tuple[float, float]
-=======
->>>>>>> 933f4e18
 
 
 class SpiNNakerTriadGeometry(object):
@@ -60,14 +56,10 @@
                     12, 12, 8, 8, [(0, 0), (4, 8), (8, 4)], (3.6, 3.4))
         return SpiNNakerTriadGeometry.spinn5_triad_geometry
 
-<<<<<<< HEAD
     def __init__(
-            self, triad_width: int, triad_height: int, roots: Sequence[XY],
-            centre: _Centre):
-=======
-    def __init__(self, triad_width, triad_height, board_width, board_height,
-                 roots, centre):
->>>>>>> 933f4e18
+            self, triad_width: int, triad_height: int,
+            board_width: int, board_height: int,
+            roots: Sequence[XY], centre: _Centre):
         """
         :param int triad_width: width of a triad in chips
         :param int triad_height: height of a triad in chips
