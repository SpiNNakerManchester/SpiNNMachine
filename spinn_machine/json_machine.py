# Copyright (c) 2017 The University of Manchester
#
# Licensed under the Apache License, Version 2.0 (the "License");
# you may not use this file except in compliance with the License.
# You may obtain a copy of the License at
#
#     https://www.apache.org/licenses/LICENSE-2.0
#
# Unless required by applicable law or agreed to in writing, software
# distributed under the License is distributed on an "AS IS" BASIS,
# WITHOUT WARRANTIES OR CONDITIONS OF ANY KIND, either express or implied.
# See the License for the specific language governing permissions and
# limitations under the License.

import logging
import json
from typing import NamedTuple, Union
from spinn_utilities.log import FormatAdapter
from spinn_utilities.typing.json import JsonArray, JsonObject, JsonValue
from spinn_machine.data import MachineDataView
from .chip import Chip
from .router import Router
from .link import Link
<<<<<<< HEAD
from .machine_factory import machine_from_size
from .machine import Machine
=======

>>>>>>> 933f4e18

logger = FormatAdapter(logging.getLogger(__name__))
JAVA_MAX_INT = 2147483647
OPPOSITE_LINK_OFFSET = 3


class _Desc(NamedTuple):
    """
    A description of a standard set of resources possessed by a chip.
    """

    #: The cores where the monitors are
    monitors: int
    #: The entries on the router
    router_entries: int
    #: The amount of SDRAM on the chip
    sdram: int
    #: What tags this chip has
    tags: JsonArray


def _int(value: JsonValue) -> int:
    if isinstance(value, int):
        return value
    if isinstance(value, str):
        return int(value)
    raise ValueError(
        f"unsupported value type for integer field: {type(value)}")


def _str(value: JsonValue) -> str:
    if isinstance(value, str):
        return value
    raise ValueError(
        f"unsupported value type for string field: {type(value)}")


def _ary(value: JsonValue) -> JsonArray:
    if isinstance(value, list):
        return value
    raise ValueError(
        f"unsupported value type for array field: {type(value)}")


def _obj(value: JsonValue) -> JsonObject:
    if isinstance(value, dict):
        return value
    raise ValueError(
        f"unsupported value type for object field: {type(value)}")


def machine_from_json(j_machine: Union[JsonObject, str]) -> Machine:
    """
    Generate a model of a machine from a JSON description of that machine.

    :param j_machine: JSON description of the machine
    :type j_machine: dict in format returned by json.load or a
        str representing a path to the JSON file
    :return: The machine model.
    :rtype: Machine
    """
    if isinstance(j_machine, str):
        with open(j_machine, encoding="utf-8") as j_file:
            j_machine = _obj(json.load(j_file))

    # get the default values
    width = _int(j_machine["width"])
    height = _int(j_machine["height"])

<<<<<<< HEAD
    machine = machine_from_size(width, height, origin="Json")
    std_res = _obj(j_machine["standardResources"])
    s_monitors = std_res["monitors"]
    s_router_entries = _int(std_res["routerEntries"])
    s_sdram = _int(std_res["sdram"])
    s_tag_ids = _ary(std_res["tags"])

    eth_res = _obj(j_machine["ethernetResources"])
    e_monitors = eth_res["monitors"]
    e_router_entries = _int(eth_res["routerEntries"])
    e_sdram = _int(eth_res["sdram"])
    e_tag_ids = _ary(eth_res["tags"])

    for aj_chip in _ary(j_machine["chips"]):
        j_chip = _ary(aj_chip)
        details = _obj(j_chip[2])
        source_x = _int(j_chip[0])
        source_y = _int(j_chip[1])
        board_x, board_y = _ary(details["ethernet"])
=======
    machine = MachineDataView.get_machine_version().create_machine(
        width, height, origin="Json")
    s_monitors = j_machine["standardResources"]["monitors"]
    s_router_entries = j_machine["standardResources"]["routerEntries"]
    s_sdram = j_machine["standardResources"]["sdram"]
    s_tag_ids = j_machine["standardResources"]["tags"]

    e_monitors = j_machine["ethernetResources"]["monitors"]
    e_router_entries = j_machine["ethernetResources"]["routerEntries"]
    e_sdram = j_machine["ethernetResources"]["sdram"]
    e_tag_ids = j_machine["ethernetResources"]["tags"]

    for j_chip in j_machine["chips"]:
        details = j_chip[2]
        source_x = j_chip[0]
        source_y = j_chip[1]
        nearest_ethernet = details["ethernet"]
>>>>>>> 933f4e18

        # get the details
        if "ipAddress" in details:
            ip_address = _str(details["ipAddress"])
            router_entries = e_router_entries
            sdram = e_sdram
            tag_ids = e_tag_ids
            monitors = e_monitors
        else:
            ip_address = None
            router_entries = s_router_entries
            sdram = s_sdram
            tag_ids = s_tag_ids
            monitors = s_monitors
        if len(j_chip) > 3:
            exceptions = _obj(j_chip[3])
            if "monitors" in exceptions:
                monitors = exceptions["monitors"]
            if "routerEntries" in exceptions:
                router_entries = _int(exceptions["routerEntries"])
            if "sdram" in exceptions:
                sdram = _int(exceptions["sdram"])
            if "tags" in exceptions:
                tag_ids = _ary(exceptions["tags"])
        if monitors != 1:
            raise NotImplementedError(
                "We currently only support exactly 1 monitor per core")

        # create a router based on the details
        if "deadLinks" in details:
            dead_links = _ary(details["deadLinks"])
        else:
            dead_links = []
        links = []
        for source_link_id in range(6):
            if source_link_id not in dead_links:
                destination_x, destination_y = machine.xy_over_link(
                    source_x, source_y, source_link_id)
                links.append(Link(
                    source_x, source_y, source_link_id, destination_x,
                    destination_y))
        router = Router(links, router_entries)

        # Create and add a chip with this router
        chip = Chip(
            source_x, source_y, _int(details["cores"]), router, sdram,
            _int(board_x), _int(board_y), ip_address, [
                _int(tag) for tag in tag_ids])
        machine.add_chip(chip)

    machine.add_spinnaker_links()
    machine.add_fpga_links()

    return machine


def _int_value(value: int) -> int:
    if value < JAVA_MAX_INT:
        return value
    else:
        return JAVA_MAX_INT


def _describe_chip(chip: Chip, std, eth) -> JsonArray:
    """
    Produce a JSON-suitable description of a single chip.

    :param chip: The chip to describe.
    :param std: The standard chip resources.
    :param eth: The standard Ethernet-enabled chip resources.
    :return: Description of chip that is trivial to serialize as JSON.
    """
    details: JsonObject = {
        "cores": chip.n_processors}
    if chip.nearest_ethernet_x is not None:
        details["ethernet"] = \
            [chip.nearest_ethernet_x, chip.nearest_ethernet_y]

    dead_links: JsonArray = [
        link_id
        for link_id in range(Router.MAX_LINKS_PER_ROUTER)
        if not chip.router.is_link(link_id)]
    if dead_links:
        details["deadLinks"] = dead_links

    exceptions: JsonObject = dict()
    router_entries = _int_value(
        chip.router.n_available_multicast_entries)
    tags: JsonArray = list(chip.tag_ids)
    if chip.ip_address is not None:
        details['ipAddress'] = chip.ip_address
        # Write the Resources ONLY if different from the e_values
        if (chip.n_processors - chip.n_user_processors) != eth.monitors:
            exceptions["monitors"] = \
                chip.n_processors - chip.n_user_processors
        if router_entries != eth.router_entries:
            exceptions["routerEntries"] = router_entries
        if chip.sdram != eth.sdram:
            exceptions["sdram"] = chip.sdram
        if tags != eth.tags:
            exceptions["tags"] = tags
    else:
        # Write the Resources ONLY if different from the s_values
        if (chip.n_processors - chip.n_user_processors) != std.monitors:
            exceptions["monitors"] = \
                chip.n_processors - chip.n_user_processors
        if router_entries != std.router_entries:
            exceptions["routerEntries"] = router_entries
        if chip.sdram != std.sdram:
            exceptions["sdram"] = chip.sdram
        if tags != std.tags:
            exceptions["tags"] = tags

    if exceptions:
        return [chip.x, chip.y, details, exceptions]
    else:
        return [chip.x, chip.y, details]


def to_json() -> JsonObject:
    """
    Runs the code to write the machine in Java readable JSON.

    :rtype: dict
    """
    machine = MachineDataView.get_machine()
    # Find the std values for one non-ethernet chip to use as standard
    std = None
    for chip in machine.chips:
        if chip.ip_address is None:
            std = _Desc(
                monitors=chip.n_processors - chip.n_user_processors,
                router_entries=_int_value(
                    chip.router.n_available_multicast_entries),
                sdram=chip.sdram,
                tags=list(chip.tag_ids))
            break
    else:
        # Probably ought to warn if std is unpopulated
        raise ValueError("could not compute standard resources")

    # find the eth values to use for ethernet chips
    chip = machine.boot_chip
    eth = _Desc(
        monitors=chip.n_processors - chip.n_user_processors,
        router_entries=_int_value(
            chip.router.n_available_multicast_entries),
        sdram=chip.sdram,
        tags=list(chip.tag_ids))

    # write basic stuff
    return {
        "height": machine.height,
        "width": machine.width,
        # Could be removed but need to check all use case
        "root": [0, 0],
        # Save the standard data to be used as defaults to none ethernet chips
        "standardResources": {
            "monitors": std.monitors,
            "routerEntries": std.router_entries,
            "sdram": std.sdram,
            "tags": std.tags},
        # Save the standard data to be used as defaults to ethernet chips
        "ethernetResources": {
            "monitors": eth.monitors,
            "routerEntries": eth.router_entries,
            "sdram": eth.sdram,
            "tags": eth.tags},
        # handle chips
        "chips": [
            _describe_chip(chip, std, eth)
            for chip in machine.chips]}


def to_json_path(file_path: str) -> None:
    """
    Runs the code to write the machine in Java readable JSON.

    :param file_path: Location to write file to. Warning will overwrite!
    :type file_path: str
    :rtype: None
    """
    json_obj = to_json()

    # dump to json file
    with open(file_path, "w", encoding="utf-8") as f:
        json.dump(json_obj, f)<|MERGE_RESOLUTION|>--- conflicted
+++ resolved
@@ -21,12 +21,7 @@
 from .chip import Chip
 from .router import Router
 from .link import Link
-<<<<<<< HEAD
-from .machine_factory import machine_from_size
 from .machine import Machine
-=======
-
->>>>>>> 933f4e18
 
 logger = FormatAdapter(logging.getLogger(__name__))
 JAVA_MAX_INT = 2147483647
@@ -96,13 +91,12 @@
     width = _int(j_machine["width"])
     height = _int(j_machine["height"])
 
-<<<<<<< HEAD
-    machine = machine_from_size(width, height, origin="Json")
-    std_res = _obj(j_machine["standardResources"])
-    s_monitors = std_res["monitors"]
-    s_router_entries = _int(std_res["routerEntries"])
-    s_sdram = _int(std_res["sdram"])
-    s_tag_ids = _ary(std_res["tags"])
+    machine = MachineDataView.get_machine_version().create_machine(
+        width, height, origin="Json")
+    s_monitors = j_machine["standardResources"]["monitors"]
+    s_router_entries = _int(j_machine["standardResources"]["routerEntries"])
+    s_sdram = _int(j_machine["standardResources"]["sdram"])
+    s_tag_ids = _ary(j_machine["standardResources"]["tags"])
 
     eth_res = _obj(j_machine["ethernetResources"])
     e_monitors = eth_res["monitors"]
@@ -116,25 +110,6 @@
         source_x = _int(j_chip[0])
         source_y = _int(j_chip[1])
         board_x, board_y = _ary(details["ethernet"])
-=======
-    machine = MachineDataView.get_machine_version().create_machine(
-        width, height, origin="Json")
-    s_monitors = j_machine["standardResources"]["monitors"]
-    s_router_entries = j_machine["standardResources"]["routerEntries"]
-    s_sdram = j_machine["standardResources"]["sdram"]
-    s_tag_ids = j_machine["standardResources"]["tags"]
-
-    e_monitors = j_machine["ethernetResources"]["monitors"]
-    e_router_entries = j_machine["ethernetResources"]["routerEntries"]
-    e_sdram = j_machine["ethernetResources"]["sdram"]
-    e_tag_ids = j_machine["ethernetResources"]["tags"]
-
-    for j_chip in j_machine["chips"]:
-        details = j_chip[2]
-        source_x = j_chip[0]
-        source_y = j_chip[1]
-        nearest_ethernet = details["ethernet"]
->>>>>>> 933f4e18
 
         # get the details
         if "ipAddress" in details:
