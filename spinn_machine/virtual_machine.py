# Copyright (c) 2016 The University of Manchester
#
# Licensed under the Apache License, Version 2.0 (the "License");
# you may not use this file except in compliance with the License.
# You may obtain a copy of the License at
#
#     https://www.apache.org/licenses/LICENSE-2.0
#
# Unless required by applicable law or agreed to in writing, software
# distributed under the License is distributed on an "AS IS" BASIS,
# WITHOUT WARRANTIES OR CONDITIONS OF ANY KIND, either express or implied.
# See the License for the specific language governing permissions and
# limitations under the License.

from collections import defaultdict
import logging
<<<<<<< HEAD
from typing import Dict, List, Optional, Set, Tuple
from spinn_utilities.config_holder import get_config_int, get_config_str
=======
from spinn_utilities.config_holder import get_config_str
>>>>>>> 933f4e18
from spinn_utilities.log import FormatAdapter
from spinn_utilities.typing.coords import XY
from .chip import Chip
from .router import Router
from .link import Link
<<<<<<< HEAD
from .spinnaker_triad_geometry import SpiNNakerTriadGeometry
from .machine_factory import machine_from_size
from .machine import Machine
=======
from spinn_machine.data import MachineDataView
>>>>>>> 933f4e18
from spinn_machine.ignores import IgnoreChip, IgnoreCore, IgnoreLink

logger = FormatAdapter(logging.getLogger(__name__))


<<<<<<< HEAD
def _verify_width_height(width: int, height: int):
    try:
        if width < 0 or height < 0:
            raise SpinnMachineInvalidParameterException(
                "width or height", f"{width} and {height}",
                "Negative dimensions are not supported")
    except TypeError as original:
        if width is None or height is None:
            raise SpinnMachineInvalidParameterException(
                "width or height", f"{width} and {height}",
                "parameter required") from original
        raise

    if width == height == 2:
        return
    if width == height == 8:
        return
    if width % 12 != 0 and (width - 4) % 12 != 0:
        raise SpinnMachineInvalidParameterException(
            "width", width,
            "A virtual machine must have a width that is divisible by 12 or "
            "width - 4 that is divisible by 12")
    if height % 12 != 0 and (height - 4) % 12 != 0:
        raise SpinnMachineInvalidParameterException(
            "height", height,
            "A virtual machine must have a height that is divisible by 12 or "
            "height - 4 that is divisible by 12")


=======
>>>>>>> 933f4e18
def virtual_machine(
        width: int, height: int, n_cpus_per_chip: Optional[int] = None,
        validate: bool = True):
    """
    Create a virtual SpiNNaker machine, used for planning execution.

    :param int width: the width of the virtual machine in chips
    :param int height: the height of the virtual machine in chips
    :param int n_cpus_per_chip: The number of CPUs to put on each chip
    :param bool validate: if True will call the machine validate function
    :returns: a virtual machine (that cannot execute code)
    :rtype: ~spinn_machine.Machine
    """

    factory = _VirtualMachine(width, height, n_cpus_per_chip, validate)
    return factory.machine


class _VirtualMachine(object):
    """
    A Virtual SpiNNaker machine factory
    """

    __slots__ = (
        "_unused_cores",
        "_unused_links",
        "_machine",
        "_with_monitors",
        "_n_router_entries"
    )

    _4_chip_down_links = {
        (0, 0, 3), (0, 0, 4), (0, 1, 3), (0, 1, 4),
        (1, 0, 0), (1, 0, 1), (1, 1, 0), (1, 1, 1)
    }

    ORIGIN = "Virtual"

    def __init__(
<<<<<<< HEAD
            self, width: int, height: int, n_cpus_per_chip: Optional[int],
            validate: bool):
        _verify_width_height(width, height)
        self._machine = machine_from_size(width, height, origin=self.ORIGIN)

        # Store the details
        sdram_per_chip = get_config_int(
            "Machine", "max_sdram_allowed_per_chip")
        if sdram_per_chip is None:
            sdram_per_chip = Machine.DEFAULT_SDRAM_BYTES
        self._sdram_per_chip = sdram_per_chip
=======
            self, width, height, n_cpus_per_chip=None, validate=True):

        version = MachineDataView.get_machine_version()
        self._n_router_entries = version.n_router_entries
        self._machine = version.create_machine(
            width, height, origin=self.ORIGIN)
>>>>>>> 933f4e18

        # Store the down items
        unused_chips: List[XY] = []
        for down_chip in IgnoreChip.parse_string(get_config_str(
                "Machine", "down_chips")):
            if down_chip.ip_address is None:
                unused_chips.append((down_chip.x, down_chip.y))

        self._unused_cores: Dict[XY, Set[int]] = defaultdict(set)
        for down_core in IgnoreCore.parse_string(get_config_str(
                "Machine", "down_cores")):
            if down_core.ip_address is None:
                self._unused_cores[down_core.x, down_core.y].add(
                    down_core.virtual_p)

        self._unused_links: Set[Tuple[int, int, int]] = set()
        for down_link in IgnoreLink.parse_string(get_config_str(
                "Machine", "down_links")):
            if down_link.ip_address is None:
                self._unused_links.add(
                    (down_link.x, down_link.y, down_link.link))

        if width == 2:  # Already checked height is now also 2
            self._unused_links.update(_VirtualMachine._4_chip_down_links)

        ethernet_chips = version.get_potential_ethernet_chips(width, height)

        # Compute list of chips that are possible based on configuration
        # If there are no wrap arounds, and the the size is not 2 * 2,
        # the possible chips depend on the 48 chip board's gaps
        configured_chips: Dict[XY, Tuple[XY, int]] = dict()
        if n_cpus_per_chip is None:
            for eth in ethernet_chips:
                for (xy, n_cores) in self._machine.get_xy_cores_by_ethernet(
                        *eth):
                    if xy not in unused_chips:
                        configured_chips[xy] = (eth, n_cores)
        else:
            for eth in ethernet_chips:
                for xy in self._machine.get_xys_by_ethernet(*eth):
                    if xy not in unused_chips:
                        configured_chips[xy] = (eth, n_cpus_per_chip)

        # for chip in self._unreachable_outgoing_chips:
        #    configured_chips.remove(chip)
        # for chip in self._unreachable_incoming_chips:
        #    configured_chips.remove(chip)

        for xy in configured_chips:
            if xy in ethernet_chips:
                x, y = xy
                new_chip = self._create_chip(
                    xy, configured_chips, f"127.0.{x}.{y}")
            else:
                new_chip = self._create_chip(xy, configured_chips)
            self._machine.add_chip(new_chip)

        self._machine.add_spinnaker_links()
        self._machine.add_fpga_links()
        if validate:
            self._machine.validate()

    @property
    def machine(self) -> Machine:
        return self._machine

<<<<<<< HEAD
    def _create_chip(self, xy: XY, configured_chips: Dict[XY, Tuple[XY, int]],
                     ip_address: Optional[str] = None) -> Chip:
        chip_links = self._calculate_links(xy, configured_chips)
        chip_router = Router(chip_links)
=======
    def _create_chip(self, x, y, configured_chips, ip_address=None):
        chip_links = self._calculate_links(x, y, configured_chips)
        chip_router = Router(chip_links, self._n_router_entries)
>>>>>>> 933f4e18

        ((eth_x, eth_y), n_cores) = configured_chips[xy]

<<<<<<< HEAD
        down_cores = self._unused_cores.get(xy, None)
        x, y = xy
=======
        down_cores = self._unused_cores.get((x, y), None)
        sdram = MachineDataView.get_machine_version().max_sdram_per_chip
>>>>>>> 933f4e18
        return Chip(
            x, y, n_cores, chip_router, sdram, eth_x, eth_y,
            ip_address, down_cores=down_cores)

    def _calculate_links(
            self, xy: XY, configured_chips: Dict[XY, Tuple[XY, int]]
            ) -> List[Link]:
        """
        Calculate the links needed for a machine structure
        """
        x, y = xy
        links = list()
        for link_id in range(6):
            if (x, y, link_id) not in self._unused_links:
                link_x_y = self._machine.xy_over_link(x, y, link_id)
                if link_x_y in configured_chips:
                    links.append(
                        Link(source_x=x, source_y=y,
                             destination_x=link_x_y[0],
                             destination_y=link_x_y[1],
                             source_link_id=link_id))
        return links<|MERGE_RESOLUTION|>--- conflicted
+++ resolved
@@ -14,61 +14,20 @@
 
 from collections import defaultdict
 import logging
-<<<<<<< HEAD
 from typing import Dict, List, Optional, Set, Tuple
-from spinn_utilities.config_holder import get_config_int, get_config_str
-=======
 from spinn_utilities.config_holder import get_config_str
->>>>>>> 933f4e18
 from spinn_utilities.log import FormatAdapter
 from spinn_utilities.typing.coords import XY
 from .chip import Chip
 from .router import Router
 from .link import Link
-<<<<<<< HEAD
-from .spinnaker_triad_geometry import SpiNNakerTriadGeometry
-from .machine_factory import machine_from_size
 from .machine import Machine
-=======
 from spinn_machine.data import MachineDataView
->>>>>>> 933f4e18
 from spinn_machine.ignores import IgnoreChip, IgnoreCore, IgnoreLink
 
 logger = FormatAdapter(logging.getLogger(__name__))
 
 
-<<<<<<< HEAD
-def _verify_width_height(width: int, height: int):
-    try:
-        if width < 0 or height < 0:
-            raise SpinnMachineInvalidParameterException(
-                "width or height", f"{width} and {height}",
-                "Negative dimensions are not supported")
-    except TypeError as original:
-        if width is None or height is None:
-            raise SpinnMachineInvalidParameterException(
-                "width or height", f"{width} and {height}",
-                "parameter required") from original
-        raise
-
-    if width == height == 2:
-        return
-    if width == height == 8:
-        return
-    if width % 12 != 0 and (width - 4) % 12 != 0:
-        raise SpinnMachineInvalidParameterException(
-            "width", width,
-            "A virtual machine must have a width that is divisible by 12 or "
-            "width - 4 that is divisible by 12")
-    if height % 12 != 0 and (height - 4) % 12 != 0:
-        raise SpinnMachineInvalidParameterException(
-            "height", height,
-            "A virtual machine must have a height that is divisible by 12 or "
-            "height - 4 that is divisible by 12")
-
-
-=======
->>>>>>> 933f4e18
 def virtual_machine(
         width: int, height: int, n_cpus_per_chip: Optional[int] = None,
         validate: bool = True):
@@ -108,26 +67,12 @@
     ORIGIN = "Virtual"
 
     def __init__(
-<<<<<<< HEAD
-            self, width: int, height: int, n_cpus_per_chip: Optional[int],
-            validate: bool):
-        _verify_width_height(width, height)
-        self._machine = machine_from_size(width, height, origin=self.ORIGIN)
-
-        # Store the details
-        sdram_per_chip = get_config_int(
-            "Machine", "max_sdram_allowed_per_chip")
-        if sdram_per_chip is None:
-            sdram_per_chip = Machine.DEFAULT_SDRAM_BYTES
-        self._sdram_per_chip = sdram_per_chip
-=======
-            self, width, height, n_cpus_per_chip=None, validate=True):
-
+            self, width: int, height: int,
+            n_cpus_per_chip: Optional[int] = None, validate: bool = True):
         version = MachineDataView.get_machine_version()
         self._n_router_entries = version.n_router_entries
         self._machine = version.create_machine(
             width, height, origin=self.ORIGIN)
->>>>>>> 933f4e18
 
         # Store the down items
         unused_chips: List[XY] = []
@@ -194,26 +139,16 @@
     def machine(self) -> Machine:
         return self._machine
 
-<<<<<<< HEAD
     def _create_chip(self, xy: XY, configured_chips: Dict[XY, Tuple[XY, int]],
                      ip_address: Optional[str] = None) -> Chip:
         chip_links = self._calculate_links(xy, configured_chips)
-        chip_router = Router(chip_links)
-=======
-    def _create_chip(self, x, y, configured_chips, ip_address=None):
-        chip_links = self._calculate_links(x, y, configured_chips)
         chip_router = Router(chip_links, self._n_router_entries)
->>>>>>> 933f4e18
 
         ((eth_x, eth_y), n_cores) = configured_chips[xy]
 
-<<<<<<< HEAD
         down_cores = self._unused_cores.get(xy, None)
         x, y = xy
-=======
-        down_cores = self._unused_cores.get((x, y), None)
         sdram = MachineDataView.get_machine_version().max_sdram_per_chip
->>>>>>> 933f4e18
         return Chip(
             x, y, n_cores, chip_router, sdram, eth_x, eth_y,
             ip_address, down_cores=down_cores)
