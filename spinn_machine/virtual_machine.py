--- conflicted
+++ resolved
@@ -1,24 +1,18 @@
-<<<<<<< HEAD
 from collections import defaultdict
 import logging
 
 from .chip import Chip
 from .exceptions import SpinnMachineInvalidParameterException
 from .link import Link
-=======
 import logging
 from spinn_utilities.ordered_set import OrderedSet
 from .exceptions import (
     SpinnMachineInvalidParameterException, SpinnMachineAlreadyExistsException)
->>>>>>> ca671365
 from .machine import Machine
 from .processor import Processor
 from .router import Router
 from .sdram import SDRAM
-<<<<<<< HEAD
-=======
 from .link import Link
->>>>>>> ca671365
 from .spinnaker_triad_geometry import SpiNNakerTriadGeometry
 
 logger = logging.getLogger(__name__)
