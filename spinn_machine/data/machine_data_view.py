--- conflicted
+++ resolved
@@ -17,7 +17,6 @@
 from spinn_utilities.data import UtilsDataView
 from spinn_machine.exceptions import SpinnMachineException
 from spinn_machine.version.version_factory import version_factory
-from spinn_machine.version.version_spin1 import VersionSpin1
 if TYPE_CHECKING:
     from spinn_machine.chip import Chip
     from spinn_machine.machine import Machine
@@ -299,11 +298,6 @@
         """
         if cls.__data._v_to_p_map is None:
             version = cls.get_machine_version()
-<<<<<<< HEAD
-            if isinstance(version, VersionSpin1):
-                return None
-            else:
-=======
             # delayed import to avoid vicular reference
             # pylint: disable=import-outside-toplevel
             from spinn_machine.version.version_spin1 import VersionSpin1
@@ -311,7 +305,6 @@
                 return None
             else:
                 # TODO Spin2
->>>>>>> 9435adaf
                 raise SpinnMachineException(
                     f"This call is not supported when using Version {version}")
         if xy in cls.__data._v_to_p_map:
@@ -337,9 +330,6 @@
                 return ""
             return f" (ph: {physical_p})"
         else:
-<<<<<<< HEAD
-            return ""
-=======
             return ""
 
     @classmethod
@@ -369,5 +359,4 @@
 
         :rtype: int
         """
-        return cls.__data._ethernet_monitor_cores
->>>>>>> 9435adaf
+        return cls.__data._ethernet_monitor_cores