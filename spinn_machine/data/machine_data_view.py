--- conflicted
+++ resolved
@@ -176,23 +176,15 @@
         Gets the nearest Ethernet-enabled chip (`x`, `y`) for the chip at
         (`x`, `y`) if it exists.
 
-<<<<<<< HEAD
-=======
         If there is no machine or no chip at (`x`, `y`) this method,
         or any other issue will just return (`x`, `y`)
 
->>>>>>> 1e2049a6
         .. note::
             This method will never request a new machine.
             Therefore a call to this method will not trigger a hard reset
 
-<<<<<<< HEAD
         :param x: Chip X coordinate
         :param y: Chip Y coordinate
-=======
-        :param int x: Chip X coordinate
-        :param int y: Chip Y coordinate
->>>>>>> 1e2049a6
         :return: Chip (`x`,`y`)'s nearest_ethernet info
             or if that is not available just (`x`, `y`)
         :rtype: tuple(int, int)
