--- conflicted
+++ resolved
@@ -98,14 +98,10 @@
         self._parent_link = parent_link
         self._v_to_p_map = v_to_p_map
 
-<<<<<<< HEAD
-    def __generate_processors(self, n_processors, down_cores):
-        n_non_user = MachineDataView.get_machine_version().n_non_user_cores
-=======
     def __generate_processors(
             self, n_processors: int,
             down_cores: Optional[Collection[int]]) -> Dict[int, Processor]:
->>>>>>> e785c39d
+        n_non_user = MachineDataView.get_machine_version().n_non_user_cores
         if down_cores is None:
             if n_processors not in standard_processors:
                 processors = dict()
