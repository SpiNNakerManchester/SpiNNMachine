--- conflicted
+++ resolved
@@ -193,29 +193,6 @@
         return self[1]
 
     @property
-<<<<<<< HEAD
-    def processors(self) -> Iterator[Processor]:
-        """
-        An iterable of available all processors.
-
-        Deprecated: There are many more efficient methods instead.
-        - all_processor_ids
-        - n_processors
-        - n_user_processors
-        - user_processors
-        - user_processors_ids
-        - n_monitor_processors
-        - monitor_processors
-        - monitor_processors_ids
-
-        :rtype: iterable(Processor)
-        """
-        yield from self._scamp_processors.values()
-        yield from self._placable_processors.values()
-
-    @property
-=======
->>>>>>> 45f5281e
     def all_processor_ids(self) -> Iterator[int]:
         """
         An iterable of id's of all available processors
@@ -235,25 +212,12 @@
         return len(self._scamp_processors) + len(self._placable_processors)
 
     @property
-<<<<<<< HEAD
-    def placeable_processors(self) -> Iterator[Processor]:
-        """
-        An iterable of available placable/ none scamp processors.
+    def placable_processors_ids(self) -> Iterator[int]:
+        """
+        An iterable of available placable/ non scamp processor ids.
 
         :rtype: iterable(Processor)
         """
-        yield from self._placable_processors.values()
-
-    @property
-    def placable_processors_ids(self) -> Iterator[int]:
-=======
-    def user_processors_ids(self) -> Iterator[int]:
->>>>>>> 45f5281e
-        """
-        An iterable of available placable/ non scamp processor ids.
-
-        :rtype: iterable(Processor)
-        """
         yield from self._placable_processors
 
     @property
@@ -266,20 +230,7 @@
         return len(self._placable_processors)
 
     @property
-<<<<<<< HEAD
-    def scamp_processors(self) -> Iterator[Processor]:
-        """
-        An iterable of available scamp processors.
-
-        :rtype: iterable(Processor)
-        """
-        return self._scamp_processors.values()
-
-    @property
     def scamp_processors_ids(self) -> Iterator[int]:
-=======
-    def monitor_processors_ids(self) -> Iterator[int]:
->>>>>>> 45f5281e
         """
         An iterable of available scamp processors.
 
