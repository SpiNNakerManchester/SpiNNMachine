--- conflicted
+++ resolved
@@ -42,14 +42,6 @@
     # tag 0 is reserved for stuff like IO STD
     _IPTAG_IDS = OrderedSet(range(1, 8))
 
-<<<<<<< HEAD
-    __slots__ = (
-        "_x", "_y", "_router", "_sdram", "_ip_address",
-        "_tag_ids", "_nearest_ethernet_x", "_nearest_ethernet_y",
-        "_placable_processors", "_scamp_processors", "_parent_link",
-        "_v_to_p_map"
-    )
-=======
     def __new__(cls, x: int, y: int, n_processors: int, router: Router,
                 sdram: int, nearest_ethernet_x: int, nearest_ethernet_y: int,
                 ip_address: Optional[str] = None,
@@ -58,7 +50,6 @@
                 parent_link: Optional[int] = None,
                 v_to_p_map: Optional[bytes] = None):
         return tuple.__new__(cls, (x, y))
->>>>>>> 49e34be0
 
     # pylint: disable=too-many-arguments, wrong-spelling-in-docstring
     # pylint: disable=unused-argument
@@ -101,16 +92,9 @@
             If processors contains any two processors with the same
             ``processor_id``
         """
-<<<<<<< HEAD
-        self._x = x
-        self._y = y
+        # X and Y set by new
         self._scamp_processors = self.__generate_scamp()
         self._placable_processors = self.__generate_processors(
-=======
-        # X and Y set by new
-        self._monitor_processors = self.__generate_monitors()
-        self._user_processors = self.__generate_processors(
->>>>>>> 49e34be0
             n_processors, down_cores)
         self._router = router
         self._sdram = sdram
@@ -401,7 +385,6 @@
             return ""
         return f" (ph: {physical_p})"
 
-<<<<<<< HEAD
     def __iter__(self) -> Iterator[Tuple[int, Processor]]:
         """
         Get an iterable of processor identifiers and processors
@@ -411,8 +394,8 @@
             * ``processor`` is the processor with the ID
         :rtype: iterable(tuple(int,Processor))
         """
-        yield from self._scamp_processors.items()
-        yield from self._placable_processors.items()
+        yield from self._monitor_processors.items()
+        yield from self._user_processors.items()
 
     def __len__(self) -> int:
         """
@@ -421,13 +404,13 @@
         :return: The number of items in the underlying iterator.
         :rtype: int
         """
-        return len(self._scamp_processors) + len(self._placable_processors)
+        return len(self._monitor_processors) + len(self._user_processors)
 
     def __getitem__(self, processor_id: int) -> Processor:
-        if processor_id in self._placable_processors:
-            return self._placable_processors[processor_id]
-        if processor_id in self._scamp_processors:
-            return self._scamp_processors[processor_id]
+        if processor_id in self._user_processors:
+            return self._user_processors[processor_id]
+        if processor_id in self._monitor_processors:
+            return self._monitor_processors[processor_id]
         # Note difference from get_processor_with_id(); this is to conform to
         # standard Python semantics
         raise KeyError(processor_id)
@@ -435,8 +418,6 @@
     def __contains__(self, processor_id: int) -> bool:
         return self.is_processor_with_id(processor_id)
 
-=======
->>>>>>> 49e34be0
     def __str__(self) -> str:
         if self._ip_address:
             ip_info = f"ip_address={self.ip_address} "
