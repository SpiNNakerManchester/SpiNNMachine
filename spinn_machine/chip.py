--- conflicted
+++ resolved
@@ -15,10 +15,10 @@
 
 from collections import OrderedDict
 from six import iteritems, itervalues
+from .machine import Machine
+from .processor import Processor
 from spinn_utilities.ordered_set import OrderedSet
-from .processor import Processor
-
-standard_processors = {}
+from .exceptions import SpinnMachineAlreadyExistsException
 
 
 class Chip(object):
@@ -40,8 +40,6 @@
         "_n_user_processors"
     )
 
-<<<<<<< HEAD
-=======
     @staticmethod
     def default_processors():
         processors = dict()
@@ -52,11 +50,10 @@
 
     _DEFAULT_PROCESSORS = default_processors.__func__()
 
->>>>>>> 3a1b79c4
     # pylint: disable=too-many-arguments
-    def __init__(self, x, y, n_processors, router, sdram, nearest_ethernet_x,
+    def __init__(self, x, y, processors, router, sdram, nearest_ethernet_x,
                  nearest_ethernet_y, ip_address=None, virtual=False,
-                 tag_ids=None, down_cores=None):
+                 tag_ids=None):
         """
         :param x: the x-coordinate of the chip's position in the\
             two-dimensional grid of chips
@@ -64,9 +61,8 @@
         :param y: the y-coordinate of the chip's position in the\
             two-dimensional grid of chips
         :type y: int
-        :param n_processors: the number of processors including monitor\
-        processors.
-        :type processors: int
+        :param processors: an iterable of processor objects
+        :type processors: iterable(:py:class:`~spinn_machine.Processor`)
         :param router: a router for the chip
         :type router: :py:class:`~spinn_machine.Router`
         :param sdram: an SDRAM for the chip
@@ -84,18 +80,12 @@
         :type nearest_ethernet_x: int or None
         :param nearest_ethernet_y: the nearest Ethernet y coordinate
         :type nearest_ethernet_y: int or None
-        :param down_cores: Ids of cores that are down for this Chip
-        :type down_cores: collection of int
         :raise spinn_machine.exceptions.SpinnMachineAlreadyExistsException: \
             If processors contains any two processors with the same\
             processor_id
         """
         self._x = x
         self._y = y
-<<<<<<< HEAD
-
-        self._p = self.__generate_processors(n_processors, down_cores)
-=======
         if processors is None:
             self._p = Chip._DEFAULT_PROCESSORS
             self._n_user_processors = Machine.MAX_CORES_PER_CHIP - 1
@@ -110,7 +100,6 @@
                 self._p[processor.processor_id] = processor
                 if not processor.is_monitor:
                     self._n_user_processors += 1
->>>>>>> 3a1b79c4
         self._router = router
         self._sdram = sdram
         self._ip_address = ip_address
@@ -124,29 +113,6 @@
         self._nearest_ethernet_x = nearest_ethernet_x
         self._nearest_ethernet_y = nearest_ethernet_y
 
-    def __generate_processors(self, n_processors, down_cores):
-        global standard_processors
-        if down_cores is None:
-            if n_processors not in standard_processors:
-                processors = OrderedDict()
-                processors[0] = Processor.factory(0, True)
-                for i in range(1, n_processors):
-                    processors[i] = Processor.factory(i)
-                standard_processors[n_processors] = processors
-            self._n_user_processors = n_processors - 1
-            return standard_processors[n_processors]
-        else:
-            processors = dict()
-            if 0 in down_cores:
-                raise NotImplementedError(
-                    "Declaring core 0 as down is not supported")
-            processors[0] = Processor.factory(0, True)
-            for i in range(1, n_processors):
-                if i not in down_cores:
-                    processors[i] = Processor.factory(i)
-            self._n_user_processors = n_processors - 1 - len(down_cores)
-            return processors
-
     def is_processor_with_id(self, processor_id):
         """ Determines if a processor with the given ID exists in the chip.\
             Also implemented as __contains__(processor_id)
