from collections import OrderedDict
from spinn_machine.exceptions import SpinnMachineAlreadyExistsException
from spinn_machine.exceptions import SpinnMachineInvalidParameterException

class Chip(object):

    """ Represents a chip with a number of cores, an amount of SDRAM shared
        between the cores, and a router.\
        The chip is iterable over the processors providing\
        (processor_id, processor) where:

            * processor_id is the id of a processor
            * processor is the processor with processor_id
    """

    # tag 0 is reserved for stuff like IO STD
    IPTAG_IDS = set(range(1, 8))

    __slots__ = (
        "_x", "_y", "_p", "_router", "_sdram", "_ip_address", "_virtual",
        "_tag_ids", "_nearest_ethernet_x", "_nearest_ethernet_y",
        "_n_user_processors"
    )

    def __init__(self, x, y, processors, router, sdram, nearest_ethernet_x,
                 nearest_ethernet_y, ip_address=None, virtual=False,
                 tag_ids=IPTAG_IDS):
        """

        :param x: the x-coordinate of the chip's position in the\
                    two-dimensional grid of chips
        :type x: int
        :param y: the y-coordinate of the chip's position in the\
                    two-dimensional grid of chips
        :type y: int
        :param processors: an iterable of processor objects
        :type processors: iterable of\
                    :py:class:`spinn_machine.processor.Processor`
        :param router: a router for the chip
        :type router: :py:class:`spinn_machine.router.Router`
        :param sdram: an SDRAM for the chip
        :type sdram: :py:class:`spinn_machine.sdram.SDRAM`
        :param nearest_ethernet_x: the nearest Ethernet x coord
        :type nearest_ethernet_x: int or None
        :param nearest_ethernet_y: the nearest Ethernet y coord
        :type nearest_ethernet_y: int or None
        :param ip_address: the IP address of the chip or None if no Ethernet\
                    attached
        :type ip_address: str
        :param virtual: boolean which defines if this chip is a virtual one
         :type virtual: bool

        :raise spinn_machine.exceptions.SpinnMachineAlreadyExistsException: If\
                    processors contains any two processors with the same\
                    processor_id
        """
        self._x = x
        self._y = y
        self._p = OrderedDict()
        self._n_user_processors = 0
        for processor in sorted(processors, key=lambda i: i.processor_id):
            if processor.processor_id in self._p:
                raise SpinnMachineAlreadyExistsException(
                    "processor on {}:{}".format(x, y),
                    str(processor.processor_id))
            self._p[processor.processor_id] = processor
            if not processor.is_monitor:
                self._n_user_processors += 1
        self._router = router
        self._sdram = sdram
        self._ip_address = ip_address
        self._virtual = virtual
        self._tag_ids = tag_ids
        self._nearest_ethernet_x = nearest_ethernet_x
        self._nearest_ethernet_y = nearest_ethernet_y

    def is_processor_with_id(self, processor_id):
        """ Determines if a processor with the given id exists in the chip.\
            Also implemented as __getitem__(processor_id)

        :param processor_id: the processor id to check for
        :type processor_id: int
        :return: True or False based on the existence of the processor
        :rtype: bool
        :raise None: does not raise any known exceptions
        """
        return processor_id in self._p

    def __getitem__(self, processor_id):
        """ see :py:meth:`is_processor_with_id`
        """
        return self.is_processor_with_id(processor_id)

    def get_processor_with_id(self, processor_id):
        """ Return the processor with the specified id or None if the\
            processor does not exist.\
            Also implemented as __contains__(processor_id)

        :param processor_id: the id of the processor to return
        :type processor_id: int
        :return: the processor with the specified id or None if no such\
                    processor
        :rtype: :py:class:`spinn_machine.processor.Processor`
        :raise None: does not raise any known exceptions
        """
        if processor_id in self._p:
            return self._p[processor_id]
        return None

    def __contains__(self, processor_id):
        """ see :py:meth:`get_processor_with_id`
        """
        return self.get_processor_with_id(processor_id)

    @property
    def x(self):
        """ The x-coordinate of the chip in the two-dimensional grid of chips

        :return: the x-coordinate of the chip
        :rtype: int
        :raise None: does not raise any known exceptions
        """
        return self._x

    @property
    def y(self):
        """ The y-coordinate of the chip in the two-dimensional grid of chips

        :return: the y-coordinate of the chip
        :rtype: int
        :raise None: does not raise any known exceptions
        """
        return self._y

    @property
    def processors(self):
        """ An iterable of available processors

        :return: iterable of processors
        :rtype: iterable of :py:class:spinn_machine.processor.Processor`
        :raise None: does not raise any known exceptions
        """
        return self._p.itervalues()

    @property
    def n_processors(self):
        """ The total number of processors
        """
        return len(self._p)

    @property
    def n_user_processors(self):
        """ The total number of processors that are not monitors
        """
        return self._n_user_processors

    @property
    def virtual(self):
        """ boolean which defines if the chip is virtual or not

        :return: if the chip is virtual
        :rtype: boolean
        :raise None: this method does not raise any known exceptions
        """
        return self._virtual

    def __iter__(self):
        """ Get an iterable of processor identifiers and processors

        :return: An iterable of (processor_id, processor) where:
                    * procssor_id is the id of a processor
                    * processor is the processor with the id
        :rtype: iterable of (int, :py:class:spinn_machine.processor.Processor`)
        :raise None: does not raise any known exceptions
        """
        return self._p.iteritems()

    @property
    def router(self):
        """ The router object associated with the chip

        :return: router associated with the chip
        :rtype: :py:class:`spinn_machine.router.Router`
        :raise None: does not raise any known exceptions
        """
        return self._router

    @property
    def sdram(self):
        """ The sdram associated with the chip

        :return: sdram associated with the chip
        :rtype: :py:class:`spinn_machine.sdram.SDRAM`
        :raise None: does not raise any known exceptions
        """
        return self._sdram

    @property
    def ip_address(self):
        """ The IP address of the chip

        :return: IP address of the chip, or None if there is no Ethernet\
                    connected to the chip
        :rtype: str
        :raise None: does not raise any known exceptions
        """
        return self._ip_address

    @property
    def nearest_ethernet_x(self):
        """ the x coord of the nearest Ethernet chip

        :return: the x coord of the nearest Ethernet chip
        :rtype: int
        :raise None: does not raise any known exceptions
        """
        return self._nearest_ethernet_x

    @property
    def nearest_ethernet_y(self):
        """ the y coord of the nearest Ethernet chip

        :return: the y coord of the nearest Ethernet chip
        :rtype: int
        :raise None: does not raise any known exceptions
        """
        return self._nearest_ethernet_y

    @property
    def tag_ids(self):
        """ The tag ids supported by this chip

        :return: the set of ids.
        :raise None: this method does not raise any exception
        """
        return self._tag_ids

<<<<<<< HEAD
    def reserve_a_system_processor(self):
        """
        This method should ONLY be called via
        Machine.reserve_system_processors

        Sets one of the none monitor processors as a system processor

        Updates n_user_processors

        :return: The total number of processors that are not system processors
            including monitors
        :rtype None
        """
        for id, processor in self._p.iteritems():
            if not processor.is_monitor:
                system_processor = processor.clone_as_system_processor()
                self._p[id] = system_processor
                self._n_user_processors -= 1
                return self._n_user_processors
=======
    def get_first_none_monitor_processor(self):
        """ Get the first processor in the list which is not a monitor core

        :return: a processor
        """
        for processor in self.processors:
            if not processor.is_monitor:
                return processor
>>>>>>> 0533bcd6

    def __str__(self):
        return ("[Chip: x={}, y={}, sdram={}, ip_address={}, router={},"
                " processors={}, nearest_ethernet={}:{}]"
                .format(self._x, self._y, self.sdram, self.ip_address,
                        self.router, self._p.values(),
                        self._nearest_ethernet_x, self._nearest_ethernet_y))

    def __repr__(self):
        return self.__str__()<|MERGE_RESOLUTION|>--- conflicted
+++ resolved
@@ -235,7 +235,15 @@
         """
         return self._tag_ids
 
-<<<<<<< HEAD
+    def get_first_none_monitor_processor(self):
+        """ Get the first processor in the list which is not a monitor core
+
+        :return: a processor
+        """
+        for processor in self.processors:
+            if not processor.is_monitor:
+                return processor
+
     def reserve_a_system_processor(self):
         """
         This method should ONLY be called via
@@ -255,16 +263,6 @@
                 self._p[id] = system_processor
                 self._n_user_processors -= 1
                 return self._n_user_processors
-=======
-    def get_first_none_monitor_processor(self):
-        """ Get the first processor in the list which is not a monitor core
-
-        :return: a processor
-        """
-        for processor in self.processors:
-            if not processor.is_monitor:
-                return processor
->>>>>>> 0533bcd6
 
     def __str__(self):
         return ("[Chip: x={}, y={}, sdram={}, ip_address={}, router={},"
