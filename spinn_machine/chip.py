--- conflicted
+++ resolved
@@ -48,7 +48,6 @@
             two-dimensional grid of chips
         :param int y: the y-coordinate of the chip's position in the
             two-dimensional grid of chips
-<<<<<<< HEAD
         :param int n_processors:
             the number of processors including monitor processors.
         :param ~spinn_machine.Router router: a router for the chip
@@ -57,21 +56,6 @@
             the IP address of the chip, or ``None`` if no Ethernet attached
         :type ip_address: str or None
         :param bool virtual: whether this chip is a virtual one
-=======
-        :type y: int
-        :param n_processors: the number of processors including monitor\
-            processors.
-        :type n_processors: int
-        :param router: a router for the chip
-        :type router: :py:class:`~spinn_machine.Router`
-        :param sdram: an SDRAM for the chip
-        :type sdram: :py:class:`~spinn_machine.SDRAM`
-        :param ip_address: \
-            the IP address of the chip or None if no Ethernet attached
-        :type ip_address: str or None
-        :param virtual: boolean which defines if this chip is a virtual one
-        :type virtual: bool
->>>>>>> dfa6f6bf
         :param tag_ids: IDs to identify the chip for SDP can be empty to
             define no tags or None to allocate tag automatically
             based on if there is an ip_address
