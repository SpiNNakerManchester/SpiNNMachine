# Copyright (c) 2014 The University of Manchester
#
# Licensed under the Apache License, Version 2.0 (the "License");
# you may not use this file except in compliance with the License.
# You may obtain a copy of the License at
#
#     https://www.apache.org/licenses/LICENSE-2.0
#
# Unless required by applicable law or agreed to in writing, software
# distributed under the License is distributed on an "AS IS" BASIS,
# WITHOUT WARRANTIES OR CONDITIONS OF ANY KIND, either express or implied.
# See the License for the specific language governing permissions and
# limitations under the License.
from typing import (Iterable, Iterator, Optional, Tuple)

from spinn_utilities.ordered_set import OrderedSet
from spinn_utilities.typing.coords import XY

from .router import Router


class Chip(XY):
    """
    Represents a SpiNNaker chip with a number of cores, an amount of
    SDRAM shared between the cores, and a router.
    """

    # tag 0 is reserved for stuff like IO STD
    _IPTAG_IDS = OrderedSet(range(1, 8))

    def __new__(cls, x: int, y: int, scamp_processors: Iterable[int],
                placable_processors: Iterable[int], router: Router,
                sdram: int, nearest_ethernet_x: int, nearest_ethernet_y: int,
                ip_address: Optional[str] = None,
                tag_ids: Optional[Iterable[int]] = None,
<<<<<<< HEAD
                down_cores: Optional[Collection[int]] = None,
=======
>>>>>>> ce3c3dda
                parent_link: Optional[int] = None):
        return tuple.__new__(cls, (x, y))

    # pylint: disable=too-many-arguments, wrong-spelling-in-docstring
    # pylint: disable=unused-argument
    def __init__(self, x: int, y: int, scamp_processors: Iterable[int],
                 placable_processors: Iterable[int], router: Router,
                 sdram: int, nearest_ethernet_x: int, nearest_ethernet_y: int,
                 ip_address: Optional[str] = None,
                 tag_ids: Optional[Iterable[int]] = None,
<<<<<<< HEAD
                 down_cores: Optional[Collection[int]] = None,
=======
>>>>>>> ce3c3dda
                 parent_link: Optional[int] = None):
        """
        :param int x: the x-coordinate of the chip's position in the
            two-dimensional grid of chips
        :param int y: the y-coordinate of the chip's position in the
            two-dimensional grid of chips
        :param iterable(int) scamp_processors:
            the ids of scamp processors
        :param iterable(int) placable_processors:
            the ids of processors excluding scamp processors.
        :param ~spinn_machine.Router router: a router for the chip
        :param int sdram: an SDRAM for the chip
        :param ip_address:
            the IP address of the chip, or ``None`` if no Ethernet attached
        :type ip_address: str or None
        :param tag_ids: IDs to identify the chip for SDP can be empty to
            define no tags or `None` to allocate tag automatically
            based on if there is an ip_address
        :type tag_ids: iterable(int) or None
        :param nearest_ethernet_x: the nearest Ethernet x coordinate
        :type nearest_ethernet_x: int or None
        :param nearest_ethernet_y: the nearest Ethernet y coordinate
        :type nearest_ethernet_y: int or None
        :param parent_link: The link down which the parent chips is found in
            the tree of chips towards the root (boot) chip
        :type parent_link: int or None
        :param v_to_p_map: An array indexed by virtual core which gives the
            physical core number or 0xFF if no entry for the core
        :type v_to_p_map: bytearray or None
        :raise ~spinn_machine.exceptions.SpinnMachineAlreadyExistsException:
            If processors contains any two processors with the same
            ``processor_id``
        """
        # X and Y set by new
        self._scamp_processors = tuple(scamp_processors)
        self._placable_processors = tuple(placable_processors)
        self._router = router
        self._sdram = sdram
        self._ip_address = ip_address
        if tag_ids is not None:
            self._tag_ids = OrderedSet(tag_ids)
        elif self._ip_address is None:
            self._tag_ids = OrderedSet()
        else:
            self._tag_ids = self._IPTAG_IDS
        self._nearest_ethernet_x = nearest_ethernet_x
        self._nearest_ethernet_y = nearest_ethernet_y
        self._parent_link = parent_link
<<<<<<< HEAD

    def __generate_processors(
            self, n_processors: int,
            down_cores: Optional[Collection[int]]) -> Tuple[int, ...]:
        n_monitors = MachineDataView.get_machine_version().n_scamp_cores
        if down_cores is None:
            return tuple(range(n_monitors, n_processors))
        else:
            processors = list()
            for i in range(n_monitors):
                if i in down_cores:
                    raise NotImplementedError(
                        f"Declaring monitor core {i} as down is not supported")
            for i in range(n_monitors, n_processors):
                if i not in down_cores:
                    processors.append(i)
            return tuple(processors)
=======
>>>>>>> ce3c3dda

    def is_processor_with_id(self, processor_id: int) -> bool:
        """
        Determines if a processor with the given ID exists in the chip.
        Also implemented as ``__contains__(processor_id)``

        :param int processor_id: the processor ID to check for
        :return: Whether the processor with the given ID exists
        :rtype: bool
        """
        if processor_id in self._placable_processors:
            return True
        return processor_id in self._scamp_processors

    @property
    def x(self) -> int:
        """
        The X-coordinate of the chip in the two-dimensional grid of chips.

        :rtype: int
        """
        return self[0]

    @property
    def y(self) -> int:
        """
        The Y-coordinate of the chip in the two-dimensional grid of chips.

        :rtype: int
        """
        return self[1]

    @property
    def all_processor_ids(self) -> Iterator[int]:
        """
        An iterable of id's of all available processors

        :rtype: iterable(int)
        """
        yield from self._scamp_processors
        yield from self._placable_processors

    @property
    def n_processors(self) -> int:
        """
        The total number of processors.

        :rtype: int
        """
        return len(self._scamp_processors) + len(self._placable_processors)

    @property
    def placable_processors_ids(self) -> Tuple[int, ...]:
        """
        An iterable of available placable/ non scamp processor ids.

        :rtype: iterable(int)
        """
        return self._placable_processors

    @property
    def n_placable_processors(self) -> int:
        """
        The total number of processors that are placable / not used by scamp.

        :rtype: int
        """
        return len(self._placable_processors)

    @property
    def scamp_processors_ids(self) -> Tuple[int, ...]:
        """
        An iterable of available scamp processors.

        :rtype: iterable(int)
        """
        return self._scamp_processors

    @property
    def n_scamp_processors(self) -> int:
        """
        The total number of processors that are used by scamp.

        :rtype: int
        """
        return len(self._scamp_processors)

    @property
    def router(self) -> Router:
        """
        The router object associated with the chip.

        :rtype: Router
        """
        return self._router

    @property
    def sdram(self) -> int:
        """
        The SDRAM associated with the chip.

        :rtype: int
        """
        return self._sdram

    @property
    def ip_address(self) -> Optional[str]:
        """
        The IP address of the chip, or ``None`` if there is no Ethernet
        connected to the chip.

        :rtype: str or None
        """
        return self._ip_address

    @property
    def nearest_ethernet_x(self) -> int:
        """
        The X-coordinate of the nearest Ethernet chip.

        :rtype: int
        """
        return self._nearest_ethernet_x

    @property
    def nearest_ethernet_y(self) -> int:
        """
        The Y-coordinate of the nearest Ethernet chip.

        :rtype: int
        """
        return self._nearest_ethernet_y

    @property
    def tag_ids(self) -> Iterable[int]:
        """
        The tag IDs supported by this chip.

        :rtype: iterable(int)
        """
        return self._tag_ids

    @property
    def parent_link(self) -> Optional[int]:
        """
        The link down which the parent is found in the tree of chips rooted
        at the machine root chip (probably 0, 0 in most cases).  This will
        be ``None`` if the chip information didn't contain this value.

        :rtype: int or None
        """
        return self._parent_link

    def __str__(self) -> str:
        if self._ip_address:
            ip_info = f"ip_address={self.ip_address} "
        else:
            ip_info = ""
        return (
            f"[Chip: x={self[0]}, y={self[1]}, {ip_info}"
            f"n_cores={self.n_processors}]")

    def __repr__(self) -> str:
        return self.__str__()<|MERGE_RESOLUTION|>--- conflicted
+++ resolved
@@ -33,10 +33,6 @@
                 sdram: int, nearest_ethernet_x: int, nearest_ethernet_y: int,
                 ip_address: Optional[str] = None,
                 tag_ids: Optional[Iterable[int]] = None,
-<<<<<<< HEAD
-                down_cores: Optional[Collection[int]] = None,
-=======
->>>>>>> ce3c3dda
                 parent_link: Optional[int] = None):
         return tuple.__new__(cls, (x, y))
 
@@ -47,10 +43,6 @@
                  sdram: int, nearest_ethernet_x: int, nearest_ethernet_y: int,
                  ip_address: Optional[str] = None,
                  tag_ids: Optional[Iterable[int]] = None,
-<<<<<<< HEAD
-                 down_cores: Optional[Collection[int]] = None,
-=======
->>>>>>> ce3c3dda
                  parent_link: Optional[int] = None):
         """
         :param int x: the x-coordinate of the chip's position in the
@@ -99,26 +91,6 @@
         self._nearest_ethernet_x = nearest_ethernet_x
         self._nearest_ethernet_y = nearest_ethernet_y
         self._parent_link = parent_link
-<<<<<<< HEAD
-
-    def __generate_processors(
-            self, n_processors: int,
-            down_cores: Optional[Collection[int]]) -> Tuple[int, ...]:
-        n_monitors = MachineDataView.get_machine_version().n_scamp_cores
-        if down_cores is None:
-            return tuple(range(n_monitors, n_processors))
-        else:
-            processors = list()
-            for i in range(n_monitors):
-                if i in down_cores:
-                    raise NotImplementedError(
-                        f"Declaring monitor core {i} as down is not supported")
-            for i in range(n_monitors, n_processors):
-                if i not in down_cores:
-                    processors.append(i)
-            return tuple(processors)
-=======
->>>>>>> ce3c3dda
 
     def is_processor_with_id(self, processor_id: int) -> bool:
         """
