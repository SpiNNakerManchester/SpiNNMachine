--- conflicted
+++ resolved
@@ -3,22 +3,9 @@
     """ Represents a subset of the cores on a chip
     """
 
-<<<<<<< HEAD
-    __slots__ = [
-        # The x-coordinate of the chip
-        "_x",
-
-        # The y-coordinate of the chip
-        "_y",
-
-        # An iterable of processor ids on the chip
-        "_processor_ids"
-    ]
-=======
     __slots__ = (
         "_x", "_y", "_processor_ids"
     )
->>>>>>> d2a59f1b
 
     def __init__(self, x, y, processor_ids):
         """
