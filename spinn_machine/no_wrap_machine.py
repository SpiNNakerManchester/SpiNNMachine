--- conflicted
+++ resolved
@@ -25,62 +25,33 @@
         return (self._width - 4) % 12 == 0 and (self._height - 4) % 12 == 0
 
     @overrides(Machine.get_xys_by_ethernet)
-<<<<<<< HEAD
     def get_xys_by_ethernet(
             self, ethernet_x: int, ethernet_y: int) -> Iterable[XY]:
-        for (x, y) in self._local_xys:
+        for (x, y) in self._chip_core_map:
             yield (x + ethernet_x, y + ethernet_y)
 
     @overrides(Machine.get_xy_cores_by_ethernet)
     def get_xy_cores_by_ethernet(
             self, ethernet_x: int, ethernet_y: int
             ) -> Iterable[Tuple[XY, int]]:
-        if (self._width == self._height == 8) or \
-                self.multiple_48_chip_boards():
-            for (x, y), n_cores in self.CHIPS_PER_BOARD.items():
-                # if ethernet_x/y != 0 GIGO mode so ignore ethernet
-                yield ((x + ethernet_x, y + ethernet_y), n_cores)
-        else:
-            # covers weird sizes
-            n_cores = Machine.max_cores_per_chip()
-            for (x, y) in self._local_xys:
-                yield ((x, y), n_cores)
-
-    @overrides(Machine.get_existing_xys_by_ethernet)
-    def get_existing_xys_by_ethernet(
-            self, ethernet_x: int, ethernet_y: int) -> Iterable[XY]:
-        for (x, y) in self._local_xys:
-=======
-    def get_xys_by_ethernet(self, ethernet_x, ethernet_y):
-        for (x, y) in self._chip_core_map:
-            yield (x + ethernet_x, y + ethernet_y)
-
-    @overrides(Machine.get_xy_cores_by_ethernet)
-    def get_xy_cores_by_ethernet(self, ethernet_x, ethernet_y):
         for (x, y), n_cores in self._chip_core_map.items():
             # if ethernet_x/y != 0 GIGO mode so ignore ethernet
             yield ((x + ethernet_x, y + ethernet_y), n_cores)
 
     @overrides(Machine.get_existing_xys_by_ethernet)
-    def get_existing_xys_by_ethernet(self, ethernet_x, ethernet_y):
+    def get_existing_xys_by_ethernet(
+            self, ethernet_x: int, ethernet_y: int) -> Iterable[XY]:
         for (x, y) in self._chip_core_map:
->>>>>>> 933f4e18
             chip_xy = (x + ethernet_x, y + ethernet_y)
             if chip_xy in self._chips:
                 yield chip_xy
 
     @overrides(Machine.get_down_xys_by_ethernet)
-<<<<<<< HEAD
     def get_down_xys_by_ethernet(
             self, ethernet_x: int, ethernet_y: int) -> Iterable[XY]:
-        for (x, y) in self._local_xys:
-=======
-    def get_down_xys_by_ethernet(self, ethernet_x, ethernet_y):
         for (x, y) in self._chip_core_map:
->>>>>>> 933f4e18
-            chip_xy = ((x + ethernet_x),
-                       (y + ethernet_y))
-            if (chip_xy) not in self._chips:
+            chip_xy = ((x + ethernet_x), (y + ethernet_y))
+            if chip_xy not in self._chips:
                 yield chip_xy
 
     @overrides(Machine.xy_over_link)
