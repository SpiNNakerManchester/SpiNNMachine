from spinn_utilities.ordered_set import OrderedSet
import logging

logger = logging.getLogger(__name__)
logger.warn("Deprecation Warning: OrderedSet has moved to SpiNNUtils.")

<<<<<<< HEAD
class _Node(object):

    __slots__ = [
        # ?????????
        "_key",

        # ?????????
        "_prev_node",

        # ?????????
        "_next_node"
    ]

    def __init__(self, key, prev_node, next_node):
        self._key = key
        self._prev_node = prev_node
        self._next_node = next_node

    @property
    def key(self):
        return self._key

    @property
    def prev_node(self):
        return self._prev_node

    @prev_node.setter
    def prev_node(self, prev_node):
        self._prev_node = prev_node

    @property
    def next_node(self):
        return self._next_node

    @next_node.setter
    def next_node(self, next_node):
        self._next_node = next_node


class OrderedSet(collections.MutableSet):

    def __init__(self, iterable=None):

        # sentinel node for doubly linked list
        # prev_node of end points to end of list (for reverse iteration)
        # next_node of end points to start of list (for forward iteration)
        self._end = _Node(None, None, None)
        self._end.prev_node = self._end
        self._end.next_node = self._end

        # key --> _Node
        self._map = dict()

        # ior is overridden in mutable set; calls add on each element
        if iterable is not None:
            self |= iterable

    def __len__(self):
        return len(self._map)

    def __contains__(self, key):
        return key in self._map

    def add(self, key):
        if key not in self._map:
            end_prev = self._end.prev_node
            new_node = _Node(key, end_prev, self._end)
            self._map[key] = new_node
            end_prev.next_node = new_node
            self._end.prev_node = new_node

    def discard(self, key):
        if key in self._map:
            node = self._map.pop(key)
            prev_node = node.prev_node
            next_node = node.next_node
            node.prev_node.next_node = next_node
            node.next_node.prev_node = prev_node

    def __iter__(self):
        curr = self._end.next_node
        while curr is not self._end:
            yield curr.key
            curr = curr.next_node

    def __reversed__(self):
        curr = self._end.prev_node
        while curr is not self._end:
            yield curr.key
            curr = curr.prev_node

    def pop(self, last=True):
        if len(self._map) == 0:
            raise KeyError('set is empty')
        if last:
            key = self._end.prev_node.key
        else:
            key = self._end.next_node.key
        self.discard(key)
        return key

    def __repr__(self):
        if not self:
            return '%s()' % (self.__class__.__name__,)
        return '%s(%r)' % (self.__class__.__name__, list(self))

    def __eq__(self, other):
        if isinstance(other, OrderedSet):
            return len(self) == len(other) and list(self) == list(other)
        return set(self) == set(other)

    def __ne__(self, other):
        """
        comparison  method for comparing ordered sets
        :param other: instance of OrderedSet
        :return:
        """
        return not self.__eq__(other)
=======
__all__ = ["OrderedSet"]
>>>>>>> d2a59f1b
<|MERGE_RESOLUTION|>--- conflicted
+++ resolved
@@ -4,125 +4,4 @@
 logger = logging.getLogger(__name__)
 logger.warn("Deprecation Warning: OrderedSet has moved to SpiNNUtils.")
 
-<<<<<<< HEAD
-class _Node(object):
-
-    __slots__ = [
-        # ?????????
-        "_key",
-
-        # ?????????
-        "_prev_node",
-
-        # ?????????
-        "_next_node"
-    ]
-
-    def __init__(self, key, prev_node, next_node):
-        self._key = key
-        self._prev_node = prev_node
-        self._next_node = next_node
-
-    @property
-    def key(self):
-        return self._key
-
-    @property
-    def prev_node(self):
-        return self._prev_node
-
-    @prev_node.setter
-    def prev_node(self, prev_node):
-        self._prev_node = prev_node
-
-    @property
-    def next_node(self):
-        return self._next_node
-
-    @next_node.setter
-    def next_node(self, next_node):
-        self._next_node = next_node
-
-
-class OrderedSet(collections.MutableSet):
-
-    def __init__(self, iterable=None):
-
-        # sentinel node for doubly linked list
-        # prev_node of end points to end of list (for reverse iteration)
-        # next_node of end points to start of list (for forward iteration)
-        self._end = _Node(None, None, None)
-        self._end.prev_node = self._end
-        self._end.next_node = self._end
-
-        # key --> _Node
-        self._map = dict()
-
-        # ior is overridden in mutable set; calls add on each element
-        if iterable is not None:
-            self |= iterable
-
-    def __len__(self):
-        return len(self._map)
-
-    def __contains__(self, key):
-        return key in self._map
-
-    def add(self, key):
-        if key not in self._map:
-            end_prev = self._end.prev_node
-            new_node = _Node(key, end_prev, self._end)
-            self._map[key] = new_node
-            end_prev.next_node = new_node
-            self._end.prev_node = new_node
-
-    def discard(self, key):
-        if key in self._map:
-            node = self._map.pop(key)
-            prev_node = node.prev_node
-            next_node = node.next_node
-            node.prev_node.next_node = next_node
-            node.next_node.prev_node = prev_node
-
-    def __iter__(self):
-        curr = self._end.next_node
-        while curr is not self._end:
-            yield curr.key
-            curr = curr.next_node
-
-    def __reversed__(self):
-        curr = self._end.prev_node
-        while curr is not self._end:
-            yield curr.key
-            curr = curr.prev_node
-
-    def pop(self, last=True):
-        if len(self._map) == 0:
-            raise KeyError('set is empty')
-        if last:
-            key = self._end.prev_node.key
-        else:
-            key = self._end.next_node.key
-        self.discard(key)
-        return key
-
-    def __repr__(self):
-        if not self:
-            return '%s()' % (self.__class__.__name__,)
-        return '%s(%r)' % (self.__class__.__name__, list(self))
-
-    def __eq__(self, other):
-        if isinstance(other, OrderedSet):
-            return len(self) == len(other) and list(self) == list(other)
-        return set(self) == set(other)
-
-    def __ne__(self, other):
-        """
-        comparison  method for comparing ordered sets
-        :param other: instance of OrderedSet
-        :return:
-        """
-        return not self.__eq__(other)
-=======
-__all__ = ["OrderedSet"]
->>>>>>> d2a59f1b
+__all__ = ["OrderedSet"]