# Copyright (c) 2014 The University of Manchester
#
# Licensed under the Apache License, Version 2.0 (the "License");
# you may not use this file except in compliance with the License.
# You may obtain a copy of the License at
#
#     https://www.apache.org/licenses/LICENSE-2.0
#
# Unless required by applicable law or agreed to in writing, software
# distributed under the License is distributed on an "AS IS" BASIS,
# WITHOUT WARRANTIES OR CONDITIONS OF ANY KIND, either express or implied.
# See the License for the specific language governing permissions and
# limitations under the License.
from __future__ import annotations
from typing import (
    Dict, Iterable, Iterator, List, Optional, Tuple, Union, TYPE_CHECKING)
from .exceptions import (
    SpinnMachineAlreadyExistsException, SpinnMachineInvalidParameterException)
<<<<<<< HEAD
from .machine import Machine
if TYPE_CHECKING:
    from .link import Link
    from .fixed_route_entry import FixedRouteEntry
    from .multicast_routing_entry import MulticastRoutingEntry
=======
>>>>>>> 933f4e18


class Router(object):
    """
    Represents a router of a chip, with a set of available links.
    The router is iterable over the links, providing (source_link_id,
    link) where:

        * ``source_link_id`` is the ID of a link
        * ``link`` is the :py:class:`Link` with ID ``source_link_id``
    """

    # The maximum number of links/directions a router can handle
    MAX_LINKS_PER_ROUTER = 6

    # Number to add or sub from a link to get its opposite
    LINK_OPPOSITE = 3

    MAX_CORES_PER_ROUTER = 18

    __slots__ = ("_links", "_n_available_multicast_entries")

<<<<<<< HEAD
    def __init__(
            self, links: Iterable[Link],
            n_available_multicast_entries: int = Machine.ROUTER_ENTRIES):
=======
    def __init__(self, links, n_available_multicast_entries):
>>>>>>> 933f4e18
        """
        :param iterable(~spinn_machine.Link) links: iterable of links
        :param int n_available_multicast_entries:
            The number of entries available in the routing table
        :raise ~spinn_machine.exceptions.SpinnMachineAlreadyExistsException:
            If any two links have the same ``source_link_id``
        """
        self._links: Dict[int, Link] = dict()
        for link in links:
            self.add_link(link)

        self._n_available_multicast_entries = n_available_multicast_entries

    def add_link(self, link: Link):
        """
        Add a link to the router of the chip.

        :param Link link: The link to be added
        :raise ~spinn_machine.exceptions.SpinnMachineAlreadyExistsException:
            If another link already exists with the same ``source_link_id``
        """
        if link.source_link_id in self._links:
            raise SpinnMachineAlreadyExistsException(
                "link", str(link.source_link_id))
        self._links[link.source_link_id] = link

    def is_link(self, source_link_id: int) -> bool:
        """
        Determine if there is a link with ID source_link_id.
        Also implemented as ``__contains__(source_link_id)``

        :param int source_link_id: The ID of the link to find
        :return: True if there is a link with the given ID, False otherwise
        :rtype: bool
        """
        return source_link_id in self._links

    def __contains__(self, source_link_id: int) -> bool:
        """
        See :py:meth:`is_link`
        """
        return self.is_link(source_link_id)

    def get_link(self, source_link_id: int) -> Optional[Link]:
        """
        Get the link with the given ID, or `None` if no such link.
        Also implemented as ``__getitem__(source_link_id)``

        :param int source_link_id: The ID of the link to find
        :return: The link, or ``None`` if no such link
        :rtype: ~spinn_machine.Link or None
        """
        return self._links.get(source_link_id)

    def __getitem__(self, source_link_id: int) -> Optional[Link]:
        """
        See :py:meth:`get_link`
        """
        return self.get_link(source_link_id)

    @property
    def links(self) -> Iterator[Link]:
        """
        The available links of this router.

        :rtype: iterable(~spinn_machine.Link)
        """
        return iter(self._links.values())

    def __iter__(self) -> Iterator[Tuple[int, Link]]:
        """
        Get an iterable of source link IDs and links in the router.

        :return: an iterable of tuples of ``(source_link_id, link)`` where:
            * ``source_link_id`` is the ID of the link
            * ``link`` is a router link
        :rtype: iterable(int, ~spinn_machine.Link)
        """
        return iter(self._links.items())

    def __len__(self) -> int:
        """
        Get the number of links in the router.

        :return: The length of the underlying iterable
        :rtype: int
        """
        return len(self._links)

    @property
    def n_available_multicast_entries(self) -> int:
        """
        The number of available multicast entries in the routing tables.

        :rtype: int
        """
        return self._n_available_multicast_entries

    @staticmethod
    def convert_routing_table_entry_to_spinnaker_route(
            routing_table_entry: Union[
                MulticastRoutingEntry, FixedRouteEntry]) -> int:
        """
        Convert a routing table entry represented in software to a
        binary routing table entry usable on the machine.

        :param routing_table_entry:
            The entry to convert
        :type routing_table_entry: ~spinn_machine.MulticastRoutingEntry or
             ~spinn_machine.FixedRouteEntry
        :rtype: int
        """
        route_entry = 0
        for processor_id in routing_table_entry.processor_ids:
            if processor_id >= Router.MAX_CORES_PER_ROUTER or processor_id < 0:
                raise SpinnMachineInvalidParameterException(
                    "route.processor_ids",
                    str(routing_table_entry.processor_ids),
                    "Processor IDs must be between 0 and " +
                    str(Router.MAX_CORES_PER_ROUTER - 1))
            route_entry |= (1 << (Router.MAX_LINKS_PER_ROUTER + processor_id))
        for link_id in routing_table_entry.link_ids:
            if link_id >= Router.MAX_LINKS_PER_ROUTER or link_id < 0:
                raise SpinnMachineInvalidParameterException(
                    "route.link_ids", str(routing_table_entry.link_ids),
                    "Link IDs must be between 0 and " +
                    str(Router.MAX_LINKS_PER_ROUTER - 1))
            route_entry |= (1 << link_id)
        return route_entry

    @staticmethod
    def convert_spinnaker_route_to_routing_ids(route: int) -> Tuple[
            List[int], List[int]]:
        """
        Convert a binary routing table entry usable on the machine to lists of
        route IDs usable in a routing table entry represented in software.

        :param int route: The routing table entry
        :return: The list of processor IDs, and the list of link IDs.
        :rtype: tuple(list(int), list(int))
        """
        processor_ids = [pi for pi in range(0, Router.MAX_CORES_PER_ROUTER)
                         if route & 1 << (Router.MAX_LINKS_PER_ROUTER + pi)]
        link_ids = [li for li in range(0, Router.MAX_LINKS_PER_ROUTER)
                    if route & 1 << li]
        return processor_ids, link_ids

    def get_neighbouring_chips_coords(self) -> List[Dict[str, int]]:
        """
        Utility method to convert links into x and y coordinates.

        :return: iterable list of destination coordinates in x and y dict
        :rtype: iterable(dict(str,int))
        """
        return [
            {'x': link.destination_x, 'y': link.destination_y}
            for link in self.links]

    def __str__(self) -> str:
        return (
            f"[Router: "
            f"available_entries={self._n_available_multicast_entries}, "
            f"links={list(self._links.values())}]")

    def __repr__(self) -> str:
        return self.__str__()

    @staticmethod
    def opposite(link_id: int) -> int:
        """
        Given a valid link_id this method returns its opposite.

        GIGO: this method assumes the input is valid.
        No verification is done

        :param int link_id: A valid link_id
        :return: The link_id for the opposite direction
        :rtype: int
        """
        # Mod is faster than if
        return (link_id + Router.LINK_OPPOSITE) % Router.MAX_LINKS_PER_ROUTER<|MERGE_RESOLUTION|>--- conflicted
+++ resolved
@@ -16,14 +16,10 @@
     Dict, Iterable, Iterator, List, Optional, Tuple, Union, TYPE_CHECKING)
 from .exceptions import (
     SpinnMachineAlreadyExistsException, SpinnMachineInvalidParameterException)
-<<<<<<< HEAD
-from .machine import Machine
 if TYPE_CHECKING:
     from .link import Link
     from .fixed_route_entry import FixedRouteEntry
     from .multicast_routing_entry import MulticastRoutingEntry
-=======
->>>>>>> 933f4e18
 
 
 class Router(object):
@@ -46,13 +42,9 @@
 
     __slots__ = ("_links", "_n_available_multicast_entries")
 
-<<<<<<< HEAD
     def __init__(
             self, links: Iterable[Link],
-            n_available_multicast_entries: int = Machine.ROUTER_ENTRIES):
-=======
-    def __init__(self, links, n_available_multicast_entries):
->>>>>>> 933f4e18
+            n_available_multicast_entries: int):
         """
         :param iterable(~spinn_machine.Link) links: iterable of links
         :param int n_available_multicast_entries:
