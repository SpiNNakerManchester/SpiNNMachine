--- conflicted
+++ resolved
@@ -15,11 +15,7 @@
     only horizontal ones or both.
 
     Note: If the sizes do not match the ones for a known wrap around machine,
-<<<<<<< HEAD
-    no wrap arounds is assumed.
-=======
     no wrap-arounds is assumed.
->>>>>>> 2b603276
 
     :param width: The width of the machine excluding any vertical chips
     :param height: The height of the machine excluding any vertical chips
@@ -46,11 +42,7 @@
 
 def machine_from_chips(chips):
     """
-<<<<<<< HEAD
-    Create a machine with the assumed wrap around based on the sizes.
-=======
     Create a machine with the assumed wrap-around based on the sizes.
->>>>>>> 2b603276
 
     The size of the machine is calculated from the list of chips.
 
