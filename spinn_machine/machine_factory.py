--- conflicted
+++ resolved
@@ -14,20 +14,12 @@
 
 from collections import defaultdict
 import logging
-from typing import Collection, Iterable, Optional, Sequence, Set, Tuple
+from typing import Collection, Iterable, Set, Tuple
 from spinn_utilities.config_holder import get_config_bool
 from spinn_utilities.log import FormatAdapter
-<<<<<<< HEAD
 from spinn_utilities.typing.coords import XY
 from spinn_machine import Chip, Router, Machine
-from .no_wrap_machine import NoWrapMachine
-from .horizontal_wrap_machine import HorizontalWrapMachine
-from .vertical_wrap_machine import VerticalWrapMachine
-from .full_wrap_machine import FullWrapMachine
-=======
-from spinn_machine import (Chip, Router)
 from spinn_machine.data import MachineDataView
->>>>>>> 933f4e18
 from .exceptions import SpinnMachineException
 
 logger = FormatAdapter(logging.getLogger(__name__))
@@ -58,75 +50,9 @@
     "spinnakerusers@googlegroups.com \n\n")
 
 
-<<<<<<< HEAD
-def machine_from_size(
-        width: int, height: int, chips: Optional[Sequence[Chip]] = None,
-        origin: str = "") -> Machine:
-    """
-    Create a machine with the assumed wrap-around based on the sizes.
-
-    This could include a machine with no wrap-arounds, only vertical ones,
-    only horizontal ones or both.
-
-    .. note::
-        If the sizes do not match the ones for a known wrap-around machine,
-        a machine with no wrap-arounds is assumed.
-
-    :param int width: The width of the machine excluding any virtual chips
-    :param int height: The height of the machine excluding any virtual chips
-    :param chips: Any chips to be added.
-    :type chips: list(Chip) or None
-    :param origin: Extra information about how this machine was created
-        to be used in the str method. Example "``Virtual``" or "``Json``"
-    :type origin: str or None
-    :return: A subclass of Machine
-    :rtype: Machine
-    """
-    if chips is None:
-        chips = []
-    if width == 2 and height == 2:
-        return FullWrapMachine(width, height, chips, origin)
-    if width % 12 == 0:
-        if height % 12 == 0:
-            return FullWrapMachine(width, height, chips, origin)
-        else:
-            return HorizontalWrapMachine(width, height, chips, origin)
-    else:
-        if height % 12 == 0:
-            return VerticalWrapMachine(width, height, chips, origin)
-        else:
-            return NoWrapMachine(width, height, chips, origin)
-
-
-def machine_from_chips(chips: Sequence[Chip]) -> Machine:
-    """
-    Create a machine with the assumed wrap-around based on the sizes.
-
-    The size of the machine is calculated from the list of chips.
-
-    :param chips: Full list of all chips on this machine.
-        Or at least a list which includes a chip with the highest X and
-        one with the highest Y (excluding any virtual chips)
-    :type chips: list(Chip)
-    :return: A subclass of Machine
-    :rtype: Machine
-    """
-    max_x = 0
-    max_y = 0
-    for chip in chips:
-        if chip.x > max_x:
-            max_x = chip.x
-        if chip.y > max_y:
-            max_y = chip.y
-    return machine_from_size(max_x + 1, max_y + 1, chips)
-
-
 def _machine_ignore(
         original: Machine, dead_chips: Collection[XY],
         dead_links: Set[Tuple[int, int, int, int]]) -> Machine:
-=======
-def _machine_ignore(original, dead_chips, dead_links):
->>>>>>> 933f4e18
     """
     Creates a near copy of the machine without the dead bits.
 
