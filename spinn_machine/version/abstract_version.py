--- conflicted
+++ resolved
@@ -535,9 +535,6 @@
         """
         raise NotImplementedError
 
-<<<<<<< HEAD
-    def __hash__(self) -> int:
-=======
     @abstractmethod
     def get_idle_energy(
             self, time_s: float, n_frames: int, n_boards: int,
@@ -580,6 +577,5 @@
         """
         raise NotImplementedError
 
-    def __hash__(self):
->>>>>>> a1845154
+    def __hash__(self) -> int:
         return self.number