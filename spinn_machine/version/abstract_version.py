# Copyright (c) 2023 The University of Manchester
#
# Licensed under the Apache License, Version 2.0 (the "License");
# you may not use this file except in compliance with the License.
# You may obtain a copy of the License at
#
#     https://www.apache.org/licenses/LICENSE-2.0
#
# Unless required by applicable law or agreed to in writing, software
# distributed under the License is distributed on an "AS IS" BASIS,
# WITHOUT WARRANTIES OR CONDITIONS OF ANY KIND, either express or implied.
# See the License for the specific language governing permissions and
# limitations under the License.
from __future__ import annotations
import logging
from typing import Mapping, Optional, Sequence, Tuple, TYPE_CHECKING
from spinn_utilities.abstract_base import AbstractBase, abstractmethod
from spinn_utilities.log import FormatAdapter
from spinn_utilities.config_holder import get_config_int_or_none
from spinn_utilities.typing.coords import XY
from spinn_machine.exceptions import SpinnMachineException
if TYPE_CHECKING:
    from spinn_machine.machine import Machine

logger = FormatAdapter(logging.getLogger(__name__))


class AbstractVersion(object, metaclass=AbstractBase):
    """
    Base class for the version classes.

    Version classes are the main way to create a Machine object of the
    correct class.

    The version classes contain properties that will change depending
    on the version.
    """

    __slots__ = (
        # the board address associated with this tag
        "_max_cores_per_chip",
        "_max_sdram_per_chip")

    def __init__(self, max_cores_per_chip: int, max_sdram_per_chip: int):
        self.__verify_config_width_height()
        self.__set_max_cores_per_chip(max_cores_per_chip)
        self.__set_max_sdram_per_chip(max_sdram_per_chip)

    def __verify_config_width_height(self) -> None:
        """
        Check that if there is a cfg width or height the values are valid

        :raises SpinnMachineException:
            If the cfg width or height is unexpected
        """
        width = get_config_int_or_none("Machine", "width")
        height = get_config_int_or_none("Machine", "height")
        if width is None:
            if height is None:
                pass
            else:
                raise SpinnMachineException(
                    f"the cfg has a [Machine]width {width} but a no height")
        else:
            if height is None:
                raise SpinnMachineException(
                    f"the cfg has a [Machine]height {width} but a no width")
            else:
                self.verify_size(width, height)

    def __set_max_cores_per_chip(self, max_cores_per_chip: int):
        self._max_cores_per_chip = max_cores_per_chip
        max_machine_core = get_config_int_or_none(
            "Machine", "max_machine_core")
        if max_machine_core is not None:
            if max_machine_core > self._max_cores_per_chip:
                logger.info(
                    f"Ignoring csg setting [Machine]max_machine_core "
                    f"{max_machine_core} as it is larger than "
                    f"{self._max_cores_per_chip} which is the default for a "
                    f"{self.name} board ")
            if max_machine_core < self._max_cores_per_chip:
                logger.warning(
                    f"Max cores per chip reduced to {max_machine_core} "
                    f"due to cfg setting [Machine]max_machine_core")
                self._max_cores_per_chip = max_machine_core

    def __set_max_sdram_per_chip(self, max_sdram_per_chip: int):
        self._max_sdram_per_chip = max_sdram_per_chip
        max_sdram = get_config_int_or_none(
            "Machine", "max_sdram_allowed_per_chip")
        if max_sdram is not None:
            if max_sdram > self._max_sdram_per_chip:
                logger.info(
                    f"Ignoring csg setting "
                    f"[Machine]max_sdram_allowed_per_chip "
                    f"{max_sdram} as it is larger than "
                    f"{self._max_sdram_per_chip} which is the default for a "
                    f"{self.name} board ")
            if max_sdram < self._max_sdram_per_chip:
                logger.warning(
                    f"Max SDRAM per chip reduced to {max_sdram_per_chip} "
                    f"due to cfg setting [Machine]max_sdram_allowed_per_chip")
                self._max_sdram_per_chip = max_sdram

    @property
    @abstractmethod
    def name(self) -> str:
        """
        The name of the specific version.

        :rtype: str
        """
        raise NotImplementedError

    @property
    @abstractmethod
    def number(self) -> int:
        """
        The version number that produced this Version.

        :rtype: int
        """
        raise NotImplementedError

    @property
    @abstractmethod
    def board_shape(self) -> Tuple[int, int]:
        """
        The width and height of a single board of this type
<<<<<<< HEAD
=======

        :return:
>>>>>>> 634b118f
        """
        raise NotImplementedError

    @property
    def max_cores_per_chip(self) -> int:
        """
        Gets the maximum number of cores per chip for the whole system.

        There is no guarantee that there will be any chips with this many
        cores, only that there will be no cores with more.

        :rtype: int
        """
        return self._max_cores_per_chip

    @property
    @abstractmethod
    def n_non_user_cores(self) -> int:
        """
        The number of system cores per chip.

        :rtype: int
        """
        raise NotImplementedError

    @property
    def max_sdram_per_chip(self) -> int:
        """
<<<<<<< HEAD
        Gets the maximum SDRAM per chip for the whole system.
=======
        Gets the max SDRAM per chip for the whole system.
>>>>>>> 634b118f

        While it is likely that all Chips will have this SDRAM
        this should not be counted on. Ask each Chip for its SDRAM.

        :return: the default SDRAM per chip
        :rtype: int
        """
        return self._max_sdram_per_chip

    @property
    def n_chips_per_board(self) -> int:
        """
        The normal number of chips on each board of this version.

        Remember that will the board may have dead or excluded chips.

        :rtype: int
        """
        return len(self.chip_core_map)

    @property
    @abstractmethod
    def n_router_entries(self) -> int:
        """
        The standard number of router entries in a router table.

        While it is likely that all chips will have this number it should
        not be counted on. Ask each chip's router for the correct value.

        :rtype: int
        """
        raise NotImplementedError

    @property
    def expected_xys(self) -> Sequence[XY]:
        """
        List of the standard x,y coordinates of chips for this version.

        Remember that will the board may have dead or excluded chips.

        :return:
        """
        return list(self.chip_core_map.keys())

    @property
    @abstractmethod
    def chip_core_map(self) -> Mapping[XY, int]:
        """
        A map off the expected x,y coordinates on a standard board to
        the most likely number of cores on that chip.

        :rtype: dict((int, int), int)
        """
        raise NotImplementedError

    @abstractmethod
    def get_potential_ethernet_chips(
            self, width: int, height: int) -> Sequence[XY]:
        """
        Get the coordinates of chips that should be Ethernet chips.

        This may well be passed down to SpiNNakerTriadGeometry.

        .. note::
            This methods assumes that width and height would pass
            :py:meth:`verify_size`.
            If not, the results may be wrong.

        :param int width: The width of the machine to find the chips in
        :param int height: The height of the machine to find the chips in
        :rtype: list(tuple(int, int))
        """
        raise NotImplementedError

    def verify_size(self, width: Optional[int], height: Optional[int]):
        """
        Checks that the width and height are allowed for this version.

        :param int width:
        :param int height:
        :raise SpinnMachineException: If the size is unexpected
        """
        if width is None:
            raise SpinnMachineException("Width can not be None")
        if height is None:
            raise SpinnMachineException("Height can not be None")
        if width <= 0:
            raise SpinnMachineException(f"Unexpected width={width}")
        if height <= 0:
            raise SpinnMachineException(f"Unexpected height={height}")
        self._verify_size(width, height)

    @abstractmethod
    def _verify_size(self, width: int, height: int):
        """
        Implements the width and height checks that depend on the version.

        :param int width:
        :param int height:
        :raise SpinnMachineException:
            If the size is unexpected
        """
        raise NotImplementedError

    def create_machine(
            self, width: Optional[int], height: Optional[int],
            origin: Optional[str] = None) -> Machine:
        """
        Creates a new empty machine based on the width, height and version.

        :param int width: The width of the machine excluding any virtual chips
        :param int height:
            The height of the machine excluding any virtual chips
        :param origin: Extra information about how this machine was created
            to be used in ``str(version)``. Example "``Virtual``" or "``Json``"
        :type origin: str or None
        :return: A subclass of Machine with no chips in it
        :rtype: ~spinn_machine.Machine
        :raises SpinnMachineInvalidParameterException:
            If the size is unexpected
        """
        self.verify_size(width, height)
        return self._create_machine(width or 0, height or 0, origin or "")

    @abstractmethod
    def _create_machine(self, width: int, height: int, origin: str) -> Machine:
        """
        Create a new empty machine based on the width, height and version.
        The width and height will have been validated.

        :param int width: The width of the machine excluding any virtual chips
        :param int height:
            The height of the machine excluding any virtual chips
        :param origin: Extra information about how this machine was created
            to be used in the str method. Example "``Virtual``" or "``Json``"
        :type origin: str
        :return: A subclass of Machine with no Chips in it
        :rtype: ~spinn_machine.Machine
        """
        raise NotImplementedError<|MERGE_RESOLUTION|>--- conflicted
+++ resolved
@@ -128,11 +128,6 @@
     def board_shape(self) -> Tuple[int, int]:
         """
         The width and height of a single board of this type
-<<<<<<< HEAD
-=======
-
-        :return:
->>>>>>> 634b118f
         """
         raise NotImplementedError
 
@@ -161,11 +156,7 @@
     @property
     def max_sdram_per_chip(self) -> int:
         """
-<<<<<<< HEAD
         Gets the maximum SDRAM per chip for the whole system.
-=======
-        Gets the max SDRAM per chip for the whole system.
->>>>>>> 634b118f
 
         While it is likely that all Chips will have this SDRAM
         this should not be counted on. Ask each Chip for its SDRAM.
