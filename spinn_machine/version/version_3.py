# Copyright (c) 2023 The University of Manchester
#
# Licensed under the Apache License, Version 2.0 (the "License");
# you may not use this file except in compliance with the License.
# You may obtain a copy of the License at
#
#     https://www.apache.org/licenses/LICENSE-2.0
#
# Unless required by applicable law or agreed to in writing, software
# distributed under the License is distributed on an "AS IS" BASIS,
# WITHOUT WARRANTIES OR CONDITIONS OF ANY KIND, either express or implied.
# See the License for the specific language governing permissions and
# limitations under the License.

from typing import Any, Dict, Final, List, Optional, Sequence, Tuple
from spinn_utilities.overrides import overrides
from spinn_utilities.typing.coords import XY
from spinn_machine.exceptions import SpinnMachineException
from spinn_machine.full_wrap_machine import FullWrapMachine
from spinn_machine.machine import Machine
from .version_spin1 import VersionSpin1
from .abstract_version import ChipActiveTime, RouterPackets

CHIPS_PER_BOARD: Final = {(0, 0): 18, (0, 1): 18, (1, 0): 18, (1, 1): 18}


class Version3(VersionSpin1):
    """
    Code for the small Spin1 4 Chip boards

    Covers versions 2 and 3
    """
    __slots__ = ()

    #: From measuring the power of an idle 4-chip board for 1 hour, the cost
    #: is 3.56W
    WATTS_FOR_4_CHIP_BOARD_IDLE_COST: Final = 3.56

    @property
    @overrides(VersionSpin1.name)
    def name(self) -> str:
        return "Spin1 4 Chip"

    @property
    @overrides(VersionSpin1.number)
    def number(self) -> int:
        return 3

    @property
    @overrides(VersionSpin1.board_shape)
    def board_shape(self) -> Tuple[int, int]:
        return (2, 2)

    @property
    @overrides(VersionSpin1.chip_core_map)
    def chip_core_map(self) -> Dict[XY, int]:
        return CHIPS_PER_BOARD

    @overrides(VersionSpin1.get_potential_ethernet_chips)
    def get_potential_ethernet_chips(
            self, width: int, height: int) -> Sequence[XY]:
        return [(0, 0)]

    @overrides(VersionSpin1._verify_size)
    def _verify_size(self, width: int, height: int) -> None:
        if width != 2:
            raise SpinnMachineException(f"Unexpected {width=}")
        if height != 2:
            raise SpinnMachineException(f"Unexpected {height=}")

    @overrides(VersionSpin1._create_machine)
    def _create_machine(self, width: int, height: int, origin: str) -> Machine:
        return FullWrapMachine(width, height, CHIPS_PER_BOARD, origin)

    @overrides(VersionSpin1.illegal_ethernet_message)
    def illegal_ethernet_message(self, x: int, y: int) -> Optional[str]:
        if x != 0 or y != 0:
            return "Only Chip 0, 0 may be an Ethernet Chip"
        return None

    @property
    @overrides(VersionSpin1.supports_multiple_boards)
    def supports_multiple_boards(self) -> bool:
        return False

    @overrides(VersionSpin1.spinnaker_links)
    def spinnaker_links(self) -> List[Tuple[int, int, int]]:
        return [(0, 0, 3), (1, 0, 0)]

    @overrides(VersionSpin1.fpga_links)
    def fpga_links(self) -> List[Tuple[int, int, int, int, int]]:
        return []

<<<<<<< HEAD
    def __eq__(self, other: Any) -> bool:
=======
    @overrides(VersionSpin1.get_idle_energy)
    def get_idle_energy(
            self, time_s: float, n_frames: int, n_boards: int,
            n_chips: int) -> float:
        if n_frames != 0:
            raise SpinnMachineException(
                "A version 3 SpiNNaker 1 board has no frames!")
        if n_boards > 1:
            raise SpinnMachineException(
                "A version 3 SpiNNaker 1 board has exactly one board!")

        # We allow n_boards to be 0 to discount the cost of the board
        if n_boards == 0:
            return n_chips * self.WATTS_PER_IDLE_CHIP * time_s
        return self.WATTS_FOR_4_CHIP_BOARD_IDLE_COST * time_s

    @overrides(VersionSpin1.get_active_energy)
    def get_active_energy(
            self, time_s: float, n_frames: int, n_boards: int, n_chips: int,
            chip_active_time: ChipActiveTime,
            router_packets: RouterPackets) -> float:
        return (
            self.get_idle_energy(time_s, n_frames, n_boards, n_chips) +
            self._get_router_active_energy(router_packets) +
            self._get_core_active_energy(chip_active_time))

    def __eq__(self, other):
>>>>>>> a1845154
        return isinstance(other, Version3)<|MERGE_RESOLUTION|>--- conflicted
+++ resolved
@@ -91,9 +91,6 @@
     def fpga_links(self) -> List[Tuple[int, int, int, int, int]]:
         return []
 
-<<<<<<< HEAD
-    def __eq__(self, other: Any) -> bool:
-=======
     @overrides(VersionSpin1.get_idle_energy)
     def get_idle_energy(
             self, time_s: float, n_frames: int, n_boards: int,
@@ -120,6 +117,5 @@
             self._get_router_active_energy(router_packets) +
             self._get_core_active_energy(chip_active_time))
 
-    def __eq__(self, other):
->>>>>>> a1845154
+    def __eq__(self, other: Any) -> bool:
         return isinstance(other, Version3)