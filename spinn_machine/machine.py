
# spinn_machine imports
from spinn_machine import exceptions
from spinn_machine.link_data_objects.fpga_link_data import FPGALinkData
from spinn_machine.core_subsets import CoreSubsets
from spinn_machine.link_data_objects.spinnaker_link_data \
    import SpinnakerLinkData

# general imports
from collections import OrderedDict


class Machine(object):
    """ A Representation of a Machine with a number of Chips.  Machine is also\
        iterable, providing ((x, y), chip) where:

            * x is the x-coordinate of a chip
            * y is the y-coordinate of a chip
            * chip is the chip with the given x, y coordinates
    """

    # current opinions is that the Ethernet connected chip can handle 10
    # UDP packets per millisecond
    MAX_BANDWIDTH_PER_ETHERNET_CONNECTED_CHIP = 10 * 256

    # Table of the amount to add to the x and y coordinates to get the
    #  coordinates down the given link (0-5)
    LINK_ADD_TABLE = [(1, 0), (1, 1), (0, 1), (-1, 0), (-1, -1), (0, -1)]

    BOARD_48_CHIP_GAPS = {
        (0, 4), (0, 5), (0, 6), (0, 7), (1, 5), (1, 6), (1, 7), (2, 6), (2, 7),
        (3, 7), (5, 0), (6, 0), (6, 1), (7, 0), (7, 1), (7, 2)
    }

    __slots__ = (
        "_boot_x",
        "_boot_y",
        "_boot_ethernet_address",
        "_chips",
        "_ethernet_connected_chips",
        "_fpga_links",
        "_max_chip_x",
        "_max_chip_y",
        "_spinnaker_links",
        "_maximum_user_cores_on_chip"
    )

    def __init__(self, chips, boot_x, boot_y):
        """
        :param chips: An iterable of chips in the machine
        :type chips: iterable of :py:class:`spinn_machine.chip.Chip`
        :param boot_x: The x-coordinate of the chip used to boot the machine
        :type boot_x: int
        :param boot_y: The y-coordinate of the chip used to boot the machine
        :type boot_y: int
        :raise spinn_machine.exceptions.SpinnMachineAlreadyExistsException: If\
                    any two chips have the same x and y coordinates
        """

        # The maximum chip x coordinate
        self._max_chip_x = 0

        # The maximum chip y coordinate
        self._max_chip_y = 0

        # The maximum number of user cores on any chip
        self._maximum_user_cores_on_chip = 0

        # The list of chips with Ethernet connections
        self._ethernet_connected_chips = list()

        # The dictionary of spinnaker links by board address and "id" (int)
        self._spinnaker_links = dict()

        # The dictionary of FPGA links by board address, FPGA and link id
        self._fpga_links = dict()

        # Store the boot chip information
        self._boot_x = boot_x
        self._boot_y = boot_y
        self._boot_ethernet_address = None

        # The dictionary of chips
        self._chips = OrderedDict()
        self.add_chips(chips)

    def add_chip(self, chip):
        """ Add a chip to the machine

        :param chip: The chip to add to the machine
        :type chip: :py:class:`spinn_machine.chip.Chip`
        :return: Nothing is returned
        :rtype: None
        :raise spinn_machine.exceptions.SpinnMachineAlreadyExistsException: If\
                    a chip with the same x and y coordinates already exists
        """
        chip_id = (chip.x, chip.y)
        if chip_id in self._chips:
            raise exceptions.SpinnMachineAlreadyExistsException(
                "chip", "{}, {}".format(chip.x, chip.y))

        self._chips[chip_id] = chip

        if chip.x > self._max_chip_x:
            self._max_chip_x = chip.x
        if chip.y > self._max_chip_y:
            self._max_chip_y = chip.y

        if chip.ip_address is not None:
            self._ethernet_connected_chips.append(chip)
            if (chip.x == self._boot_x) and (chip.y == self._boot_y):
                self._boot_ethernet_address = chip.ip_address

<<<<<<< HEAD
        chip_id = (chip.nearest_ethernet_x, chip.nearest_ethernet_y)
        if chip_id not in self._chips_by_local_ethernet:
            self._chips_by_local_ethernet[chip_id] = list()
        self._chips_by_local_ethernet[chip_id].append(chip)

    def get_chips_via_local_ethernet(self, local_ethernet_x, local_ethernet_y):
        """ Get a list of chips which have the nearest Ethernet chip of x and y

        :param local_ethernet_x: the Ethernet chip x coord
        :param local_ethernet_y: the Ethernet chip y coord
        :return: list of chips
        """
        return self._chips_by_local_ethernet.get(
            (local_ethernet_x, local_ethernet_y), [])
=======
        if chip.n_user_processors > self._maximum_user_cores_on_chip:
            self._maximum_user_cores_on_chip = chip.n_user_processors
>>>>>>> 1353f4ec

    def add_chips(self, chips):
        """ Add some chips to the machine

        :param chips: an iterable of chips
        :type chips: iterable of :py:class:`spinn_machine.chip.Chip`
        :return: Nothing is returned
        :rtype: None
        :raise spinn_machine.exceptions.SpinnMachineAlreadyExistsException: If\
                    a chip with the same x and y coordinates as one being\
                    added already exists
        """
        for next_chip in chips:
            self.add_chip(next_chip)

    @property
    def chips(self):
        """ An iterable of chips in the machine

        :return: An iterable of chips
        :rtype: iterable of :py:class:`spinn_machine.chip.Chip`
        :raise None: does not raise any known exceptions
        """
        return self._chips.itervalues()

    @property
    def chip_coordinates(self):
        """ An iterable of chip coordinates in the machine

        :return: An iterable of chip coordinates
        :rtype: iterable of (int, int)
        """
        return self._chips.iterkeys()

    def __iter__(self):
        """ Get an iterable of the chip coordinates and chips

        :return: An iterable of tuples of ((x, y), chip) where:
                    * (x, y) is a tuple where:
                        * x is the x-coordinate of a chip
                        * y is the y-coordinate of a chip
                    * chip is a chip
        :rtype: iterable of ((int, int), :py:class:`spinn_machine.chip.Chip`)
        :raise None: does not raise any known exceptions
        """
        return self._chips.iteritems()

    def get_chip_at(self, x, y):
        """ Get the chip at a specific (x, y) location.\
            Also implemented as __getitem__((x, y))

        :param x: the x-coordinate of the requested chip
        :type x: int
        :param y: the y-coordinate of the requested chip
        :type y: int
        :return: the chip at the specified location, or None if no such chip
        :rtype: :py:class:`spinn_machine.chip.Chip`
        :raise None: does not raise any known exceptions
        """
        chip_id = (x, y)
        if chip_id in self._chips:
            return self._chips[chip_id]
        return None

    def __getitem__(self, x_y_tuple):
        """ Get the chip at a specific (x, y) location

        :param x_y_tuple: A tuple of (x, y) where:
                    * x is the x-coordinate of the chip to retrieve
                    * y is the y-coordinate of the chip to retrieve
        :type x_y_tuple: (int, int)
        :return: the chip at the specified location, or None if no such chip
        :rtype: :py:class:`spinn_machine.chip.Chip`
        :raise None: does not raise any known exceptions
        """
        x, y = x_y_tuple
        return self.get_chip_at(x, y)

    def is_chip_at(self, x, y):
        """ Determine if a chip exists at the given coordinates.\
            Also implemented as __contains__((x, y))

        :param x: x location of the chip to test for existence
        :type x: int
        :param y: y location of the chip to test for existence
        :type y: int
        :return: True if the chip exists, False otherwise
        :rtype: bool
        :raise None: does not raise any known exceptions
        """
        return (x, y) in self._chips

    def is_link_at(self, x, y, link):
        """ Determine if a link exists at the given coordinates

        :param x: The x location of the chip to test the link of
        :type x: int
        :param y: The y location of the chip to test the link of
        :type y: int
        :param link: The link to test the existence of
        :type link: int
        """
        return (x, y) in self._chips and self._chips[x, y].router.is_link(link)

    def __contains__(self, x_y_tuple):
        """ Determine if a chip exists at the given coordinates

        :param x_y_tuple: A tuple of (x, y) where:
                    * x is the x-coordinate of the chip to retrieve
                    * y is the y-coordinate of the chip to retrieve
        :type x_y_tuple: (int, int)
        :return: True if the chip exists, False otherwise
        :rtype: bool
        :raise None: does not raise any known exceptions
        """
        x, y = x_y_tuple
        return self.is_chip_at(x, y)

    @property
    def max_chip_x(self):
        """ The maximum x-coordinate of any chip in the board

        :return: The maximum x-coordinate
        :rtype: int
        """
        return self._max_chip_x

    @property
    def max_chip_y(self):
        """ The maximum y-coordinate of any chip in the board

        :return: The maximum y-coordinate
        :rtype: int
        """
        return self._max_chip_y

    @property
    def n_chips(self):
        return len(self._chips)

    @property
    def ethernet_connected_chips(self):
        """ The chips in the machine that have an Ethernet connection

        :return: An iterable of chips
        :rtype: iterable of :py:class:`spinn_machine.chip.Chip`
        """
        return self._ethernet_connected_chips

    @property
    def spinnaker_links(self):
        """ The set of spinnaker links in the machine

        :return: An iterable of spinnaker links
        :rtype: iterable of\
            :py:class:`spinn_machine.spinnaker_link_data.SpinnakerLinkData`
        """
        return self._spinnaker_links.iteritems()

    def get_spinnaker_link_with_id(
            self, spinnaker_link_id, board_address=None):
        """ Get a spinnaker link with a given id

        :param spinnaker_link_id: The id of the link
        :type spinnaker_link_id: int
        :param board_address:\
            the board address that this spinnaker link is associated with
        :type board_address: str or None
        :return: The spinnaker link data or None if no link
        :rtype:\
            :py:class:`spinn_machine.link_data_objects.spinnaker_link_data.SpinnakerLinkData`
        """
        if board_address is None:
            board_address = self._boot_ethernet_address
        return self._spinnaker_links.get(
            (board_address, spinnaker_link_id), None)

    def get_fpga_link_with_id(self, fpga_id, fpga_link_id, board_address=None):
        """ Get an FPGA link data item that corresponds to the FPGA and FPGA\
            link for a given board address.

        :param fpga_id:\
            the id of the FPGA that the data is going through.  Refer to \
            technical document located here for more detail:
            https://drive.google.com/file/d/0B9312BuJXntlVWowQlJ3RE8wWVE
        :type fpga_link_id: int
        :param fpga_link_id:\
            the link id of the FPGA. Refer to technical document located here\
            for more detail:
            https://drive.google.com/file/d/0B9312BuJXntlVWowQlJ3RE8wWVE
        :type fpga_id: int
        :param board_address:\
            the board address that this spinnaker link is associated with
        :type board_address: str
        :rtype:\
            :py:class:`spinn_machine.link_data_objects.fpga_link_data.FPGALinkData`
        :return: the given FPGA link object or None if no such link
        """
        if board_address is None:
            board_address = self._boot_ethernet_address
        return self._fpga_links.get(
            (board_address, fpga_id, fpga_link_id), None)

    @staticmethod
    def get_chip_over_link(x, y, link, width, height):
        """ Get the x and y coordinates of the chip over the given link

        :param x: The x coordinate of the chip to start from
        :param y: The y coordinate of the chip to start from
        :param link: The id of the link to traverse, between 0 and 5
        :param width: The width of the machine being considered
        :param height: The height of the machine being considered
        """
        add_x, add_y = Machine.LINK_ADD_TABLE[link]
        link_x = (x + add_x + width) % width
        link_y = (y + add_y + height) % height
        return link_x, link_y

    def add_spinnaker_links(self, version_no):
        """ Add SpiNNaker links that are on a given machine depending on the\
            version of the board.

        :param version_no: which version of board to use
        """
        if version_no == 3 or version_no == 2:
            chip_0_0 = self.get_chip_at(0, 0)
            if not chip_0_0.router.is_link(3):
                self._spinnaker_links[chip_0_0.ip_address, 0] = \
                    SpinnakerLinkData(0, 0, 0, 3, chip_0_0.ip_address)
            chip = self.get_chip_at(1, 0)
            if not chip.router.is_link(0):
                self._spinnaker_links[chip_0_0.ip_address, 1] = \
                    SpinnakerLinkData(1, 1, 0, 0, chip_0_0.ip_address)
        elif version_no == 4 or version_no == 5 or version_no is None:
            for chip in self._ethernet_connected_chips:
                if not chip.router.is_link(4):
                    self._spinnaker_links[
                        chip.ip_address, 0] = SpinnakerLinkData(
                            0, chip.x, chip.y, 4, chip.ip_address)

    def add_fpga_links(self, version_no):
        """ Add FPGA links that are on a given machine depending on the\
            version of the board.

        :param version_no: which version of board to use
        """
        if version_no == 4 or version_no == 5 or version_no is None:

            for ethernet_connected_chip in self._ethernet_connected_chips:

                # the side of the hexagon shape of the board are as follows
                #
                #
                #                 North
                #                 ####
                #                #####
                #  Left North   ###### Right
                #              #######
                #             ########
                #             #######
                #    Left     ###### Right South
                #             #####
                #             South
                #
                chips = {
                    'left': [], 'left_north': [], 'north': [],
                    'right': [], 'right_south': [], 'south': []
                }

                # handle the first chip
                x = ethernet_connected_chip.x
                y = ethernet_connected_chip.y
                ip = ethernet_connected_chip.ip_address

                # handle left chips (goes up 4)
                chips['left'].append((x, y))
                for _ in range(0, 3):
                    y = (y + 1) % (self._max_chip_y + 1)
                    chips['left'].append((x, y))

                # handle left north (goes across 4 but add this chip)
                chips['left_north'].append((x, y))
                for _ in range(0, 4):
                    x = (x + 1) % (self._max_chip_x + 1)
                    y = (y + 1) % (self._max_chip_y + 1)
                    chips['left_north'].append((x, y))

                # handle north (goes left 3 but add this chip)
                chips['north'].append((x, y))
                for _ in range(0, 3):
                    x = (x + 1) % (self._max_chip_x + 1)
                    chips['north'].append((x, y))

                # handle east (goes down 4 but add this chip)
                chips['right'].append((x, y))
                for _ in range(0, 4):
                    y = (y - 1) % (self._max_chip_y + 1)
                    chips['right'].append((x, y))

                # handle east south (goes down across 3 but add this chip)
                chips['right_south'].append((x, y))
                for _ in range(0, 3):
                    x = (x - 1) % (self._max_chip_x + 1)
                    y = (y - 1) % (self._max_chip_y + 1)
                    chips['right_south'].append((x, y))

                # handle south (goes across 3 but add this chip)
                chips['south'].append((x, y))
                for _ in range(0, 4):
                    x = (x - 1) % (self._max_chip_x + 1)
                    chips['south'].append((x, y))

                # handle left
                fpga_id = 1
                fpga_link = 0
                for x, y in chips['left']:
                    self._add_fpga_link(fpga_id, fpga_link, x, y, 4, ip)
                    fpga_link += 1
                    self._add_fpga_link(fpga_id, fpga_link, x, y, 3, ip)
                    fpga_link += 1

                # handle left north
                first = chips['left_north'][0]
                last = chips['left_north'][-1]
                for x, y in chips['left_north']:
                    if (x, y) == first:
                        self._add_fpga_link(fpga_id, fpga_link, x, y, 2, ip)
                        fpga_link += 1
                    elif (x, y) == last:
                        self._add_fpga_link(fpga_id, fpga_link, x, y, 3, ip)
                        fpga_link += 1
                    else:
                        self._add_fpga_link(fpga_id, fpga_link, x, y, 3, ip)
                        fpga_link += 1
                        self._add_fpga_link(fpga_id, fpga_link, x, y, 2, ip)
                        fpga_link += 1

                # handle north
                fpga_id = 2
                fpga_link = 0
                for x, y in chips['north']:
                    self._add_fpga_link(fpga_id, fpga_link, x, y, 2, ip)
                    fpga_link += 1
                    self._add_fpga_link(fpga_id, fpga_link, x, y, 1, ip)
                    fpga_link += 1

                # handle right
                first = chips['right'][0]
                last = chips['right'][-1]
                for x, y in chips['right']:
                    if (x, y) == first:
                        self._add_fpga_link(fpga_id, fpga_link, x, y, 0, ip)
                        fpga_link += 1
                    elif (x, y) == last:
                        self._add_fpga_link(fpga_id, fpga_link, x, y, 1, ip)
                        fpga_link += 1
                    else:
                        self._add_fpga_link(fpga_id, fpga_link, x, y, 1, ip)
                        fpga_link += 1
                        self._add_fpga_link(fpga_id, fpga_link, x, y, 0, ip)
                        fpga_link += 1

                # handle right south
                fpga_id = 0
                fpga_link = 0
                for x, y in chips['right_south']:
                    self._add_fpga_link(fpga_id, fpga_link, x, y, 0, ip)
                    fpga_link += 1
                    self._add_fpga_link(fpga_id, fpga_link, x, y, 5, ip)
                    fpga_link += 1

                # handle south
                first = chips['south'][0]
                last = chips['south'][-1]
                for x, y in chips['south']:
                    if (x, y) == first:
                        self._add_fpga_link(fpga_id, fpga_link, x, y, 4, ip)
                        fpga_link += 1
                    elif (x, y) == last:
                        self._add_fpga_link(fpga_id, fpga_link, x, y, 5, ip)
                        fpga_link += 1
                    else:
                        self._add_fpga_link(fpga_id, fpga_link, x, y, 5, ip)
                        fpga_link += 1
                        self._add_fpga_link(fpga_id, fpga_link, x, y, 4, ip)
                        fpga_link += 1

    def _add_fpga_link(self, fpga_id, fpga_link, x, y, link, board_address):
        if self.is_chip_at(x, y):
            if not self.is_link_at(x, y, link):
                self._fpga_links[board_address, fpga_id, fpga_link] = \
                    FPGALinkData(
                        fpga_link_id=fpga_link, fpga_id=fpga_id,
                        connected_chip_x=x, connected_chip_y=y,
                        connected_link=link, board_address=board_address)

    def __str__(self):
        return "[Machine: max_x={}, max_y={}, chips={}]".format(
            self._max_chip_x, self._max_chip_y, self._chips.values())

    def __repr__(self):
        return self.__str__()

    def get_cores_and_link_count(self):
        """ Get the number of cores and links from the machine

        :return: tuple of (n_cores, n_links)
        """
        cores = 0
        total_links = dict()
        for chip_key in self._chips:
            chip = self._chips[chip_key]
            cores += len(list(chip.processors))
            for link in chip.router.links:
                key1 = (link.source_x, link.source_y, link.source_link_id)
                key2 = (link.destination_x, link.destination_y,
                        link.multicast_default_from)
                if key1 not in total_links and key2 not in total_links:
                    total_links[key1] = key1
        links = len(total_links.keys())
        return cores, links

    def cores_and_link_output_string(self):
        """ Get a string detailing the number of cores and links

        :rtype: str
        """
        cores, links = self.get_cores_and_link_count()
        return "{} cores and {} links".format(cores, links)

    @property
    def boot_x(self):
        """ The x-coordinate of the chip used to boot the machine

        :rtype: int
        """
        return self._boot_x

    @property
    def boot_y(self):
        """ The y-coordinate of the chip used to boot the machine

        :rtype: int
        """
        return self._boot_y

    @property
    def boot_chip(self):
        """ The chip used to boot the machine

        :rtype: `py:class:spinn_machine.chip.Chip`
        """
        return self._chips[(self._boot_x, self._boot_y)]

    def get_chips_on_board(self, chip):
        """ Get the chips that are on the same board as the given chip

        :param chip: The chip to find other chips on the same board as
        :return: An iterable of (x, y) coordinates of chips on the same board
        """
        eth_x = chip.nearest_ethernet_x
        eth_y = chip.nearest_ethernet_y
        for chip_x, chip_y in zip(range(0, 8), range(0, 8)):
            x = eth_x + chip_x
            y = eth_y + chip_y
            if (self.is_chip_at(x, y) and
                    (x, y) not in Machine.BOARD_48_CHIP_GAPS):
                yield x, y

    def reserve_system_processors(self):
        """ Sets one of the none monitor system processors as a system\
            processor on every Chip

        Updates maximum_user_cores_on_chip

        :return:\
            A CoreSubsets of reserved cores, and a list of (x, y) of chips\
            where a non-system core was not available
        :rtype:\
            (:py:class:`spinn_machine.core_subsets.CoreSubsets`,\
            list of (int, int))
        """
        self._maximum_user_cores_on_chip = 0
        reserved_cores = CoreSubsets()
        failed_chips = list()
        for chip in self._chips.itervalues():

            # Try to get a new system processor
            core_reserved = chip.reserve_a_system_processor()
            if core_reserved is None:
                failed_chips.append((chip.x, chip.y))
            else:
                reserved_cores.add_processor(chip.x, chip.y, core_reserved)

            # Update the maximum user cores either way
            if (chip.n_user_processors > self._maximum_user_cores_on_chip):
                self._maximum_user_cores_on_chip = chip.n_user_processors

        return reserved_cores, failed_chips

    @property
    def maximum_user_cores_on_chip(self):
        """ The maximum number of user cores on any chip
        """
        return self._maximum_user_cores_on_chip<|MERGE_RESOLUTION|>--- conflicted
+++ resolved
@@ -111,25 +111,8 @@
             if (chip.x == self._boot_x) and (chip.y == self._boot_y):
                 self._boot_ethernet_address = chip.ip_address
 
-<<<<<<< HEAD
-        chip_id = (chip.nearest_ethernet_x, chip.nearest_ethernet_y)
-        if chip_id not in self._chips_by_local_ethernet:
-            self._chips_by_local_ethernet[chip_id] = list()
-        self._chips_by_local_ethernet[chip_id].append(chip)
-
-    def get_chips_via_local_ethernet(self, local_ethernet_x, local_ethernet_y):
-        """ Get a list of chips which have the nearest Ethernet chip of x and y
-
-        :param local_ethernet_x: the Ethernet chip x coord
-        :param local_ethernet_y: the Ethernet chip y coord
-        :return: list of chips
-        """
-        return self._chips_by_local_ethernet.get(
-            (local_ethernet_x, local_ethernet_y), [])
-=======
         if chip.n_user_processors > self._maximum_user_cores_on_chip:
             self._maximum_user_cores_on_chip = chip.n_user_processors
->>>>>>> 1353f4ec
 
     def add_chips(self, chips):
         """ Add some chips to the machine
