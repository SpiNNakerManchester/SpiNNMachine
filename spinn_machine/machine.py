
# spinn_machine imports
from spinn_machine import exceptions
from spinn_machine.link_data_objects.fpga_link_data import FPGALinkData
from spinn_machine.link_data_objects.spinnaker_link_data \
    import SpinnakerLinkData

# general imports
from collections import OrderedDict


class Machine(object):
    """ A Representation of a Machine with a number of Chips.  Machine is also\
        iterable, providing ((x, y), chip) where:

            * x is the x-coordinate of a chip
            * y is the y-coordinate of a chip
            * chip is the chip with the given x, y coordinates
    """

    # current opinions is that the Ethernet connected chip can handle 10
    # UDP packets per millisecond
    MAX_BANDWIDTH_PER_ETHERNET_CONNECTED_CHIP = 10 * 256

<<<<<<< HEAD
    # Table of the amount to add to the x and y coordinates to get the
    #  coordinates down the given link (0-5)
    LINK_ADD_TABLE = [(1, 0), (1, 1), (0, 1), (-1, 0), (-1, -1), (0, -1)]
=======
    __slots__ = (
        "_boot_x", "_boot_y", "_chips", "_chips_by_local_ethernet",
        "_ethernet_connected_chips", "_max_chip_x", "_max_chip_y",
        "_spinnaker_links")
>>>>>>> 1954cd99

    def __init__(self, chips, boot_x, boot_y):
        """
        :param chips: An iterable of chips in the machine
        :type chips: iterable of :py:class:`spinn_machine.chip.Chip`
        :param boot_x: The x-coordinate of the chip used to boot the machine
        :param boot_y: The y-coordinate of the chip used to boot the machine
        :raise spinn_machine.exceptions.SpinnMachineAlreadyExistsException: If\
                    any two chips have the same x and y coordinates
        """

        # The maximum chip x coordinate
        self._max_chip_x = 0

        # The maximum chip y coordinate
        self._max_chip_y = 0

        # The list of chips with Ethernet connections
        self._ethernet_connected_chips = list()

<<<<<<< HEAD
        # The dictionary of chips via their nearest Ethernet connected chip
        self._chips_by_local_ethernet = dict()

        # The dictionary of spinnaker links by board address and "id" (int)
=======
        # The dictionary of spinnaker links by "id" (int)
>>>>>>> 1954cd99
        self._spinnaker_links = dict()

        # The dictionary of FPGA links by board address, FPGA and link id
        self._fpga_links = dict()

        # The dictionary of chips
        self._chips = OrderedDict()
        self.add_chips(chips)

        # Store the boot chip information
        self._boot_x = boot_x
        self._boot_y = boot_y
        self._boot_ethernet_address = None

    def add_chip(self, chip):
        """ Add a chip to the machine

        :param chip: The chip to add to the machine
        :type chip: :py:class:`spinn_machine.chip.Chip`
        :return: Nothing is returned
        :rtype: None
        :raise spinn_machine.exceptions.SpinnMachineAlreadyExistsException: If\
                    a chip with the same x and y coordinates already exists
        """
        chip_id = (chip.x, chip.y)
        if chip_id in self._chips:
            raise exceptions.SpinnMachineAlreadyExistsException(
                "chip", "{}, {}".format(chip.x, chip.y))

        self._chips[chip_id] = chip

        if chip.x > self._max_chip_x:
            self._max_chip_x = chip.x
        if chip.y > self._max_chip_y:
            self._max_chip_y = chip.y

        if chip.ip_address is not None:
            self._ethernet_connected_chips.append(chip)
            if chip.x == self._boot_x and chip.y == self._boot_y:
                self._boot_ethernet_address = chip.ip_address

    def add_chips(self, chips):
        """ Add some chips to the machine

        :param chips: an iterable of chips
        :type chips: iterable of :py:class:`spinn_machine.chip.Chip`
        :return: Nothing is returned
        :rtype: None
        :raise spinn_machine.exceptions.SpinnMachineAlreadyExistsException: If\
                    a chip with the same x and y coordinates as one being\
                    added already exists
        """
        for next_chip in chips:
            self.add_chip(next_chip)

    @property
    def chips(self):
        """ An iterable of chips in the machine

        :return: An iterable of chips
        :rtype: iterable of :py:class:`spinn_machine.chip.Chip`
        :raise None: does not raise any known exceptions
        """
        return self._chips.itervalues()

    def __iter__(self):
        """ Get an iterable of the chip coordinates and chips

        :return: An iterable of tuples of ((x, y), chip) where:
                    * (x, y) is a tuple where:
                        * x is the x-coordinate of a chip
                        * y is the y-coordinate of a chip
                    * chip is a chip
        :rtype: iterable of ((int, int), :py:class:`spinn_machine.chip.Chip`)
        :raise None: does not raise any known exceptions
        """
        return self._chips.iteritems()

    def get_chip_at(self, x, y):
        """ Get the chip at a specific (x, y) location.\
            Also implemented as __getitem__((x, y))

        :param x: the x-coordinate of the requested chip
        :type x: int
        :param y: the y-coordinate of the requested chip
        :type y: int
        :return: the chip at the specified location, or None if no such chip
        :rtype: :py:class:`spinn_machine.chip.Chip`
        :raise None: does not raise any known exceptions
        """
        chip_id = (x, y)
        if chip_id in self._chips:
            return self._chips[chip_id]
        return None

    def __getitem__(self, x_y_tuple):
        """ Get the chip at a specific (x, y) location

        :param x_y_tuple: A tuple of (x, y) where:
                    * x is the x-coordinate of the chip to retrieve
                    * y is the y-coordinate of the chip to retrieve
        :type x_y_tuple: (int, int)
        :return: the chip at the specified location, or None if no such chip
        :rtype: :py:class:`spinn_machine.chip.Chip`
        :raise None: does not raise any known exceptions
        """
        x, y = x_y_tuple
        return self.get_chip_at(x, y)

    def is_chip_at(self, x, y):
        """ Determine if a chip exists at the given coordinates.\
            Also implemented as __contains__((x, y))

        :param x: x location of the chip to test for existence
        :type x: int
        :param y: y location of the chip to test for existence
        :type y: int
        :return: True if the chip exists, False otherwise
        :rtype: bool
        :raise None: does not raise any known exceptions
        """
        chip_id = (x, y)
        return chip_id in self._chips

    def __contains__(self, x_y_tuple):
        """ Determine if a chip exists at the given coordinates

        :param x_y_tuple: A tuple of (x, y) where:
                    * x is the x-coordinate of the chip to retrieve
                    * y is the y-coordinate of the chip to retrieve
        :type x_y_tuple: (int, int)
        :return: True if the chip exists, False otherwise
        :rtype: bool
        :raise None: does not raise any known exceptions
        """
        x, y = x_y_tuple
        return self.is_chip_at(x, y)

    @property
    def max_chip_x(self):
        """ The maximum x-coordinate of any chip in the board

        :return: The maximum x-coordinate
        :rtype: int
        """
        return self._max_chip_x

    @property
    def max_chip_y(self):
        """ The maximum y-coordinate of any chip in the board

        :return: The maximum y-coordinate
        :rtype: int
        """
        return self._max_chip_y

    @property
    def n_chips(self):
        """

        :return:
        """
        return len(self._chips)

    @property
    def ethernet_connected_chips(self):
        """ The chips in the machine that have an Ethernet connection

        :return: An iterable of chips
        :rtype: iterable of :py:class:`spinn_machine.chip.Chip`
        """
        return self._ethernet_connected_chips

    @property
    def spinnaker_links(self):
        """ The set of spinnaker links in the machine

        :return: An iterable of spinnaker links
        :rtype: iterable of\
            :py:class:`spinn_machine.spinnaker_link_data.SpinnakerLinkData`
        """
        return self._spinnaker_links.iteritems()

    def get_spinnaker_link_with_id(
            self, spinnaker_link_id, board_address=None):
        """ Get a spinnaker link with a given id

        :param spinnaker_link_id: The id of the link
        :type spinnaker_link_id: int
        :param board_address:\
            the board address that this spinnaker link is associated with
        :type board_address: str or None
        :return: The spinnaker link data or None if no link
        :rtype:\
            :py:class:`spinn_machine.link_data_objects.spinnaker_link_data.SpinnakerLinkData`
        """
        if board_address is None:
            board_address = self._boot_ethernet_address
        return self._spinnaker_links.get(
            (board_address, spinnaker_link_id), None)

    def get_fpga_link_with_id(self, fpga_id, fpga_link_id, board_address=None):
        """ Get an FPGA link data item that corresponds to the FPGA and FPGA\
            link for a given board address.

        :param fpga_id:\
            the id of the FPGA that the data is going through.  Refer to \
            technical document located here for more detail:
            https://drive.google.com/file/d/0B9312BuJXntlVWowQlJ3RE8wWVE
        :type fpga_link_id: int
        :param fpga_link_id:\
            the link id of the FPGA. Refer to technical document located here\
            for more detail:
            https://drive.google.com/file/d/0B9312BuJXntlVWowQlJ3RE8wWVE
        :type fpga_id: int
        :param board_address:\
            the board address that this spinnaker link is associated with
        :type board_address: str
        :rtype:\
            :py:class:`spinn_machine.link_data_objects.fpga_link_data.FPGALinkData`
        :return: the given FPGA link object or None if no such link
        """
        if board_address is None:
            board_address = self._boot_ethernet_address
        return self._fpga_links.get(
            (board_address, fpga_id, fpga_link_id), None)

    @staticmethod
    def get_chip_over_link(x, y, link, width, height):
        """ Get the x and y coordinates of the chip over the given link

        :param x: The x coordinate of the chip to start from
        :param y: The y coordinate of the chip to start from
        :param link: The id of the link to traverse, between 0 and 5
        :param width: The width of the machine being considered
        :param height: The height of the machine being considered
        """
        add_x, add_y = Machine.LINK_ADD_TABLE[link]
        link_x = (x + add_x + width) % width
        link_y = (y + add_y + height) % height
        return link_x, link_y

    def add_spinnaker_links(self, version_no):
        """ Add SpiNNaker links that are on a given machine depending on the\
            version of the board.

        :param version_no: which version of board to use
        """
        if version_no == 3 or version_no == 2:
            chip = self.get_chip_at(0, 0)
            if not chip.router.is_link(3):
                self._spinnaker_links[chip.ip_address, 0] = SpinnakerLinkData(
                    0, 0, 0, 3, chip.ip_address)
            chip = self.get_chip_at(1, 0)
            if not chip.router.is_link(0):
                self._spinnaker_links[chip.ip_address, 1] = SpinnakerLinkData(
                    1, 1, 0, 0, chip.ip_address)
        elif version_no == 4 or version_no == 5 or version_no is None:
            for chip in self._ethernet_connected_chips:
                if not chip.router.is_link(4):
                    self._spinnaker_links[
                        chip.ip_address, 0] = SpinnakerLinkData(
                            0, 0, 0, 4, chip.ip_address)

    def add_fpga_links(self, version_no):
        """ Add FPGA links that are on a given machine depending on the\
            version of the board.

        :param version_no: which version of board to use
        """
        if version_no == 4 or version_no == 5:

            for ethernet_connected_chip in self._ethernet_connected_chips:

                # the side of the hexagon shape of the board are as follows
                #
                #
                #                 North
                #                 ####
                #                #####
                #  Left North   ###### Right
                #              #######
                #             ########
                #             #######
                #    Left     ###### Right South
                #             #####
                #             South
                #
                chips = {
                    'left': [], 'left_north': [], 'north': [],
                    'right': [], 'right_south': [], 'south': []
                }

                # handle the first chip
                chip = ethernet_connected_chip
                x = ethernet_connected_chip.x
                y = ethernet_connected_chip.y
                ip = ethernet_connected_chip.ip_address

                # handle left chips (goes up 4)
                chips['left'].append(chip)
                for _ in range(0, 3):
                    y = (y + 1) % (self._max_chip_y + 1)
                    print "A"
                    chip = self.get_chip_at(x, y)
                    chips['left'].append(chip)

                # handle left north (goes across 4 but add this chip)
                chips['left_north'].append(chip)
                for _ in range(0, 4):
                    x = (x + 1) % (self._max_chip_x + 1)
                    y = (y + 1) % (self._max_chip_y + 1)
                    chip = self.get_chip_at(x, y)
                    chips['left_north'].append(chip)

                # handle north (goes left 3 but add this chip)
                chips['north'].append(chip)
                for _ in range(0, 3):
                    x = (x + 1) % (self._max_chip_x + 1)
                    chip = self.get_chip_at(x, y)
                    chips['north'].append(chip)

                # handle east (goes down 4 but add this chip)
                chips['right'].append(chip)
                for _ in range(0, 4):
                    y = (y - 1) % (self._max_chip_y + 1)
                    chip = self.get_chip_at(x, y)
                    chips['right'].append(chip)

                # handle east south (goes down across 3 but add this chip)
                chips['right_south'].append(chip)
                for _ in range(0, 3):
                    x = (x - 1) % (self._max_chip_x + 1)
                    y = (y - 1) % (self._max_chip_y + 1)
                    chip = self.get_chip_at(x, y)
                    chips['right_south'].append(chip)

                # handle south (goes across 3 but add this chip)
                chips['south'].append(chip)
                for _ in range(0, 4):
                    x = (x - 1) % (self._max_chip_x + 1)
                    chip = self.get_chip_at(x, y)
                    chips['south'].append(chip)

                # handle left
                fpga_id = 1
                fpga_link = 0
                for chip in chips['left']:
                    self._add_fpga_link(fpga_id, fpga_link, chip, 4, ip)
                    fpga_link += 1
                    self._add_fpga_link(fpga_id, fpga_link, chip, 3, ip)
                    fpga_link += 1

                # handle left north
                first = chips['left_north'][0]
                last = chips['left_north'][-1]
                for chip in chips['left_north']:
                    if chip == first:
                        self._add_fpga_link(fpga_id, fpga_link, chip, 2, ip)
                        fpga_link += 1
                    elif chip == last:
                        self._add_fpga_link(fpga_id, fpga_link, chip, 3, ip)
                        fpga_link += 1
                    else:
                        self._add_fpga_link(fpga_id, fpga_link, chip, 3, ip)
                        fpga_link += 1
                        self._add_fpga_link(fpga_id, fpga_link, chip, 2, ip)
                        fpga_link += 1

                # handle north
                fpga_id = 2
                fpga_link = 0
                for chip in chips['north']:
                    self._add_fpga_link(fpga_id, fpga_link, chip, 2, ip)
                    fpga_link += 1
                    self._add_fpga_link(fpga_id, fpga_link, chip, 1, ip)
                    fpga_link += 1

                # handle right
                first = chips['right'][0]
                last = chips['right'][-1]
                for chip in chips['right']:
                    if chip == first:
                        self._add_fpga_link(fpga_id, fpga_link, chip, 0, ip)
                        fpga_link += 1
                    elif chip == last:
                        self._add_fpga_link(fpga_id, fpga_link, chip, 1, ip)
                        fpga_link += 1
                    else:
                        self._add_fpga_link(fpga_id, fpga_link, chip, 1, ip)
                        fpga_link += 1
                        self._add_fpga_link(fpga_id, fpga_link, chip, 0, ip)
                        fpga_link += 1

                # handle right south
                fpga_id = 0
                fpga_link = 0
                for chip in chips['right_south']:
                    self._add_fpga_link(fpga_id, fpga_link, chip, 0, ip)
                    fpga_link += 1
                    self._add_fpga_link(fpga_id, fpga_link, chip, 5, ip)
                    fpga_link += 1

                # handle south
                first = chips['south'][0]
                last = chips['south'][-1]
                for chip in chips['south']:
                    if chip == first:
                        self._add_fpga_link(fpga_id, fpga_link, chip, 4, ip)
                        fpga_link += 1
                    elif chip == last:
                        self._add_fpga_link(fpga_id, fpga_link, chip, 5, ip)
                        fpga_link += 1
                    else:
                        self._add_fpga_link(fpga_id, fpga_link, chip, 5, ip)
                        fpga_link += 1
                        self._add_fpga_link(fpga_id, fpga_link, chip, 4, ip)
                        fpga_link += 1

    def _add_fpga_link(self, fpga_id, fpga_link, chip, link, board_address):
        if not chip.router.is_link(link):
            self._fpga_links[board_address, fpga_id, fpga_link] = FPGALinkData(
                fpga_link_id=fpga_link, fpga_id=fpga_id,
                connected_chip_x=chip.x, connected_chip_y=chip.y,
                connected_link=link, board_address=board_address)

    def __str__(self):
        return "[Machine: max_x={}, max_y={}, chips={}]".format(
            self._max_chip_x, self._max_chip_y, self._chips.values())

    def __repr__(self):
        return self.__str__()

    def get_cores_and_link_count(self):
        """ Get the number of cores and links from the machine

        :return: tuple of (n_cores, n_links)
        """
        cores = 0
        total_links = dict()
        for chip_key in self._chips:
            chip = self._chips[chip_key]
            cores += len(list(chip.processors))
            for link in chip.router.links:
                key1 = (link.source_x, link.source_y, link.source_link_id)
                key2 = (link.destination_x, link.destination_y,
                        link.multicast_default_from)
                if key1 not in total_links and key2 not in total_links:
                    total_links[key1] = key1
        links = len(total_links.keys())
        return cores, links

    def cores_and_link_output_string(self):
        """ Get a string detailing the number of cores and links

        :rtype: str
        """
        cores, links = self.get_cores_and_link_count()
        return "{} cores and {} links".format(cores, links)

    @property
    def boot_x(self):
        """ The x-coordinate of the chip used to boot the machine

        :rtype: int
        """
        return self._boot_x

    @property
    def boot_y(self):
        """ The y-coordinate of the chip used to boot the machine

        :rtype: int
        """
        return self._boot_y

    @property
    def boot_chip(self):
        """ The chip used to boot the machine

        :rtype: `py:class:spinn_machine.chip.Chip`
        """
        return self._chips[(self._boot_x, self._boot_y)]<|MERGE_RESOLUTION|>--- conflicted
+++ resolved
@@ -22,16 +22,22 @@
     # UDP packets per millisecond
     MAX_BANDWIDTH_PER_ETHERNET_CONNECTED_CHIP = 10 * 256
 
-<<<<<<< HEAD
     # Table of the amount to add to the x and y coordinates to get the
     #  coordinates down the given link (0-5)
     LINK_ADD_TABLE = [(1, 0), (1, 1), (0, 1), (-1, 0), (-1, -1), (0, -1)]
-=======
+
     __slots__ = (
-        "_boot_x", "_boot_y", "_chips", "_chips_by_local_ethernet",
-        "_ethernet_connected_chips", "_max_chip_x", "_max_chip_y",
-        "_spinnaker_links")
->>>>>>> 1954cd99
+        "_boot_x",
+        "_boot_y",
+        "_boot_ethernet_address",
+        "_chips",
+        "_chips_by_local_ethernet",
+        "_ethernet_connected_chips",
+        "_fpga_links",
+        "_max_chip_x",
+        "_max_chip_y",
+        "_spinnaker_links"
+    )
 
     def __init__(self, chips, boot_x, boot_y):
         """
@@ -52,14 +58,10 @@
         # The list of chips with Ethernet connections
         self._ethernet_connected_chips = list()
 
-<<<<<<< HEAD
         # The dictionary of chips via their nearest Ethernet connected chip
         self._chips_by_local_ethernet = dict()
 
         # The dictionary of spinnaker links by board address and "id" (int)
-=======
-        # The dictionary of spinnaker links by "id" (int)
->>>>>>> 1954cd99
         self._spinnaker_links = dict()
 
         # The dictionary of FPGA links by board address, FPGA and link id
@@ -100,6 +102,20 @@
             self._ethernet_connected_chips.append(chip)
             if chip.x == self._boot_x and chip.y == self._boot_y:
                 self._boot_ethernet_address = chip.ip_address
+
+        chip_id = (chip.nearest_ethernet_x, chip.nearest_ethernet_y)
+        if chip_id not in self._chips_by_local_ethernet:
+            self._chips_by_local_ethernet[chip_id] = list()
+        self._chips_by_local_ethernet[chip_id].append(chip)
+
+    def get_chips_via_local_ethernet(self, local_ethernet_x, local_ethernet_y):
+        """ Get a list of chips which have the nearest Ethernet chip of x and y
+        :param local_ethernet_x: the Ethernet chip x coord
+        :param local_ethernet_y: the Ethernet chip y coord
+        :return: list of chips
+        """
+        return self._chips_by_local_ethernet.get(
+            (local_ethernet_x, local_ethernet_y), [])
 
     def add_chips(self, chips):
         """ Add some chips to the machine
