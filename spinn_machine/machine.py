try:
    from collections.abc import OrderedDict
except ImportError:
    from collections import OrderedDict
from six import iteritems, iterkeys, itervalues, add_metaclass
from .exceptions import (SpinnMachineAlreadyExistsException,
                         SpinnMachineException)
from spinn_machine.link_data_objects import FPGALinkData, SpinnakerLinkData
from spinn_utilities.abstract_base import (
    AbstractBase, abstractproperty, abstractmethod)


@add_metaclass(AbstractBase)
class Machine(object):
    """ A representation of a SpiNNaker Machine with a number of Chips.\
        Machine is also iterable, providing ((x, y), chip) where:

            * x is the x-coordinate of a chip
            * y is the y-coordinate of a chip
            * chip is the chip with the given x, y coordinates
    """

    # current opinions is that the Ethernet connected chip can handle 10
    # UDP packets per millisecond
    MAX_BANDWIDTH_PER_ETHERNET_CONNECTED_CHIP = 10 * 256
    MAX_CORES_PER_CHIP = 18
    MAX_CHIPS_PER_48_BOARD = 48
    MAX_CHIPS_PER_4_CHIP_BOARD = 4
    BOARD_VERSION_FOR_48_CHIPS = [4, 5]
    BOARD_VERSION_FOR_4_CHIPS = [2, 3]

    # other useful magic numbers for machines
    MAX_CHIP_X_ID_ON_ONE_BOARD = 7
    MAX_CHIP_Y_ID_ON_ONE_BOARD = 7
    SIZE_X_OF_ONE_BOARD = 8
    SIZE_Y_OF_ONE_BOARD = 8

    # Table of the amount to add to the x and y coordinates to get the
    #  coordinates down the given link (0-5)
    LINK_ADD_TABLE = [(1, 0), (1, 1), (0, 1), (-1, 0), (-1, -1), (0, -1)]

    BOARD_48_CHIPS = [
        (0, 0), (0, 1), (0, 2), (0, 3), (1, 0), (1, 1), (1, 2), (1, 3), (1, 4),
        (2, 0), (2, 1), (2, 2), (2, 3), (2, 4), (2, 5), (3, 0), (3, 1), (3, 2),
        (3, 3), (3, 4), (3, 5), (3, 6), (4, 0), (4, 1), (4, 2), (4, 3), (4, 4),
        (4, 5), (4, 6), (4, 7), (5, 1), (5, 2), (5, 3), (5, 4), (5, 5), (5, 6),
        (5, 7), (6, 2), (6, 3), (6, 4), (6, 5), (6, 6), (6, 7), (7, 3), (7, 4),
        (7, 5), (7, 6), (7, 7)
    ]

    __slots__ = (
        "_boot_ethernet_address",
        "_chips",
        "_ethernet_connected_chips",
        "_fpga_links",
        # Declared height of the machine excluding virtual chips
        # This can not be changed
        "_height",
        # List of the possible chips (x,y) on each board of the machine
        "_local_xys",
        # Max x value of any chip including virtual chips
        # This could change as new chips are added
        "_max_chip_x",
        # Max y value of any chip including virtual chips
        # This could change as new chips are added
        "_max_chip_y",
        # Extra information about how this machine was created
        # to be used in the str method
        "_origin",
        "_spinnaker_links",
        "_maximum_user_cores_on_chip",
        "_virtual_chips",
        # Declared width of the machine excluding virtual chips
        # This can not be changed
        "_width"
    )

    def __init__(self, width, height, chips=None, origin=None):
        """
        Creates an abstract machine that must be superclassed by wrap type.

        Use machine_fatcory methods to determine the correct machine class

        :param width: The width of the machine excluding any virtual chips
        :param height: The height of the machine excluding any virtual chips
        :param chips: An iterable of chips in the machine
        :type chips: iterable of :py:class:`~spinn_machine.Chip`
        :param origin: Extra information about how this machine was created
<<<<<<< HEAD
        to be used in the str method. Example "Virtual" or "Json"
=======
            to be used in the str method. Example "Virtual" or "Json"
>>>>>>> 2b603276
        :raise spinn_machine.exceptions.SpinnMachineAlreadyExistsException: \
            If any two chips have the same x and y coordinates
        """
        self._width = width
        self._height = height

        if (self._width == self._height == 8) or \
                self.multiple_48_chip_boards():
            self._local_xys = self.BOARD_48_CHIPS
        else:
            self._local_xys = []
            for x in range(width):
                for y in range(height):
                    self._local_xys.append((x, y))

        # The current maximum chip x coordinate
        self._max_chip_x = 0

        # The current maximum chip y coordinate
        self._max_chip_y = 0

        # The maximum number of user cores on any chip
        self._maximum_user_cores_on_chip = 0

        # The list of chips with Ethernet connections
        self._ethernet_connected_chips = list()

        # The dictionary of SpiNNaker links by board address and "ID" (int)
        self._spinnaker_links = dict()

        # The dictionary of FPGA links by board address, FPGA and link ID
        self._fpga_links = dict()

        # Store the boot chip information
        self._boot_ethernet_address = None

        # The dictionary of chips
        self._chips = OrderedDict()
        if chips is not None:
            self.add_chips(chips)

        self._virtual_chips = list()

        if origin is None:
            self._origin = ""
        else:
            self._origin = origin

    @abstractmethod
    def multiple_48_chip_boards(self):
        """
        Checks that the width and height correspond to the expected size for a
        multi-board machine made up of more than one 48 chip board.

        The assumption is that any size machine can be supported but that
        only ones with an expected 48 chip board size can have more than one
        ethernet chip.

        +++++
        return: True if this machine can have multiple 48 chip boards
        """

    @abstractmethod
    def get_xys_by_ethernet(self, ethernet_x, ethernet_y):
        """
        Yields the potential x,y locations of all the chips on the board
        with this ethernet. Including the Ethernet chip itself.

        Wrap-arounds are handled as appropriate.

        Note: This method does not check if the chip actually exists as is
        intended to be called to create the chips.

        Warning: GIGO! This methods assumes that ethernet_x and ethernet_y are
        the local 0,0 of an existing board,
        within the width and height of the machine.

        :param ethernet_x: \
            The x coordinate of a (local 0,0) legal ethernet chip
        :param ethernet_y: \
            The y coordinate of a (local 0,0) legal ethernet chip
        :return: Yields the (x, y) coordinated of all the potential chips on
        this board.
        """

    @abstractmethod
    def get_down_xys_by_ethernet(self, ethernet_x, ethernet_y):
        """
<<<<<<< HEAD
        Yields the xy coorindates of the down chips on the board with this
=======
        Yields the (x,y) coordinates of the down chips on the board with this
>>>>>>> 2b603276
        ethernet.

        Note the Ethernet chip itself can not be missing if validated

        Wrap-arounds are handled as appropriate.

        This method does check if the chip actually exists.

        :param ethernet_x: \
            The x coordinate of a (local 0,0) legal ethernet chip
        :param ethernet_y: \
            The y coordinate of a (local 0,0) legal ethernet chip
        :return: Yields the (x, y) of the down chips on this board.
        """

    @abstractmethod
    def get_chips_by_ethernet(self, ethernet_x, ethernet_y):
        """
        Yields the actual chips on the board with this ethernet.
        Including the Ethernet chip itself.

        Wrap-arounds are handled as appropriate.

        This method does check if the chip actually exists.

        :param ethernet_x: \
            The x coordinate of a (local 0,0) legal ethernet chip
        :param ethernet_y: \
            The y coordinate of a (local 0,0) legal ethernet chip
        :return: Yields the chips on this board.
        """

    @abstractmethod
    def get_existing_xys_by_ethernet(self, ethernet_x, ethernet_y):
        """
        Yields the (x,y)s of actual chips on the board with this ethernet.
        Including the Ethernet chip itself.

        Wrap-arounds are handled as appropriate.

        This method does check if the chip actually exists.

        :param ethernet_x: \
            The x coordinate of a (local 0,0) legal ethernet chip
        :param ethernet_y: \
            The y coordinate of a (local 0,0) legal ethernet chip
        :return: Yields the (x,y)s of chips on this board.
        """

    @abstractmethod
    def xy_over_link(self, x, y, link):
        """
        Get the potential x,y location of the chip reached over this link.

        Wrap-arounds are handled as appropriate.

        Note: This method does not check if either chip source or destination
        actually exists as is intended to be called to create the links.

        It is the callers responsibility to check the validity of this call
        before making it or the validity of the result.

        Warning: GIGO! This methods assumes that x and y are within the
        width and height of the machine, and that the link goes to another
        chip on the machine.

        On machine without full wrap-around it is possible that this method
        generates x,y values that fall outside of the legal values including
        negative values, x = width or y = height.

        :param x: The x coordinate of a chip that will exist on the machine
        :param y: The y coordinate of a chip that will exist on the machine
        :param link: The link to another chip that could exist on the machine
        :return: x and y coordinates of the chip over that link if it is valid
        or some fictional x y if not.
        """

    @abstractmethod
    def get_local_xy(self, chip):
        """
        Converts the x and y coordinates into the local coordinates on the
        board as if the ethernet was at position 0,0

        This method does take wrap-arounds into consideration.

        This method assumes that chip is on the machine or is a copy of a
        chip on the machine

        :param chip. A Chip in the machine
        :return: Local (x, y) coordinates.
        """

    @abstractmethod
    def get_global_xy(self, local_x, local_y, ethernet_x, ethernet_y):
        """
        Converts the local x and y coordinates into global x,y coordinates,
        under the assumption that they are on the board with local 0,0 at
        ethernet_x, ethernet_y

        This method does take wrap-arounds into consideration.

        GIGO: This method does not check if input parameters make sense,
        nor does it check if there is a chip at the resulting global x,y

        :param chip. A Chip in the machine
        :return: Local (x, y) coordinates.

        :param local_x: A valid local x coordinate for a chip
        :param local_y: A valid local y coordinate for a chip
        :param ethernet_x: The global ethernet x for the board the chip is on
        :param ethernet_y: The global ethernet y for the board the chip is on
        :return: global (x,y) coordinates of the chip
        """

    def validate(self):
        """
        Validates the machine and raises an exception in unexpected conditions.

        Assumes that at the time this is called all chips are on the board.

        This allows the checks to be avoided when creating a virtual machine
        (Except of course in testing)

        An Error is raised if there is a chip with a x outside of the
        range 0 to width -1 (except for virtual ones)
        An Error is raised if there is a chip with a y outside of the
        range 0 to height -1 (except for virtual ones)
        An Error is raise if there is no chip at the declared ethernet x and y
        An Error is raised if an ethernet chip is not at a local 0,0
        An Error is raised if there is no ethernet chip is at 0,0
        An Error is raised if this is a unexpected multiple board situation

        """
        if self._boot_ethernet_address is None:
            raise SpinnMachineException(
                "no ethernet chip at 0, 0 found")
        if len(self._ethernet_connected_chips) > 1:
            if not self.multiple_48_chip_boards():
                raise SpinnMachineException(
                    "A {} machine of size {}, {} can not handle multiple "
                    "ethernet chips".format(
                        self.wrap, self._width, self._height))
        # The fact that self._boot_ethernet_address is set means there is an
        # ethernet chip and it is at 0,0 so no need to check that

        for chip in self.chips:
            if chip.x < 0:
                raise SpinnMachineException(
                    "{} has a negative x".format(chip))
            if chip.y < 0:
                raise SpinnMachineException(
                    "{} has a negative y".format(chip))
            if not chip.virtual:
                if chip.x >= self._width:
                    raise SpinnMachineException(
                        "{} has an x large than width {}".format(
                            chip, self._width))
                if chip.y >= self._height:
                    raise SpinnMachineException(
                        "{} has an y large than heigth {}".format(
                            chip, self._width))
            if chip.ip_address:
                # Ethernet Chip checks
                if chip.x % 4 != 0:
                    raise SpinnMachineException(
                        "Ethernet {} has a x which is not divisible by 4"
                        "".format(chip))
                if (chip.x + chip.y) % 12 != 0:
                    raise SpinnMachineException(
                        "Ethernet {} has a x y pair that do not add up to 12"
                        "".format(chip))
            elif not chip.virtual:
                # None Ethernet chip checks
                if not self.is_chip_at(
                        chip.nearest_ethernet_x, chip.nearest_ethernet_y):
                    raise SpinnMachineException(
                        "{} has an invalid ethernet chip".format(chip))
                local_xy = self.get_local_xy(chip)
                if local_xy not in self._local_xys:
                    raise SpinnMachineException(
                        "{} has an unexpected local xy of {}".format(
                            chip, local_xy))

    @abstractproperty
    def wrap(self):
        """ String to represent the type of wrap.

        :return: Short String for type of wrap
        """

    def add_chip(self, chip):
        """ Add a chip to the machine

        :param chip: The chip to add to the machine
        :type chip: :py:class:`~spinn_machine.Chip`
        :return: Nothing is returned
        :rtype: None
        :raise spinn_machine.exceptions.SpinnMachineAlreadyExistsException: \
            If a chip with the same x and y coordinates already exists
        """
        chip_id = (chip.x, chip.y)
        if chip_id in self._chips:
            raise SpinnMachineAlreadyExistsException(
                "chip", "{}, {}".format(chip.x, chip.y))

        self._chips[chip_id] = chip

        if chip.x > self._max_chip_x:
            self._max_chip_x = chip.x
        if chip.y > self._max_chip_y:
            self._max_chip_y = chip.y

        if chip.ip_address is not None:
            self._ethernet_connected_chips.append(chip)
            if (chip.x == 0) and (chip.y == 0):
                self._boot_ethernet_address = chip.ip_address

        if chip.n_user_processors > self._maximum_user_cores_on_chip:
            self._maximum_user_cores_on_chip = chip.n_user_processors

    def add_virtual_chip(self, chip):
        self._virtual_chips.append(chip)
        self.add_chip(chip)

    def add_chips(self, chips):
        """ Add some chips to the machine

        :param chips: an iterable of chips
        :type chips: iterable(:py:class:`~spinn_machine.Chip`)
        :return: Nothing is returned
        :rtype: None
        :raise spinn_machine.exceptions.SpinnMachineAlreadyExistsException: \
            If a chip with the same x and y coordinates as one being added\
            already exists
        """
        for next_chip in chips:
            self.add_chip(next_chip)

    @property
    def chips(self):
        """ An iterable of chips in the machine

        :return: An iterable of chips
        :rtype: iterable(:py:class:`~spinn_machine.Chip`)
        :raise None: does not raise any known exceptions
        """
        return itervalues(self._chips)

    @property
    def chip_coordinates(self):
        """ An iterable of chip coordinates in the machine

        :return: An iterable of chip coordinates
        :rtype: iterable(int,int)
        """
        return iterkeys(self._chips)

    def __iter__(self):
        """ Get an iterable of the chip coordinates and chips

        :return: An iterable of tuples of ((x, y), chip) where:
            * (x, y) is a tuple where:
                * x is the x-coordinate of a chip
                * y is the y-coordinate of a chip
            * chip is a chip
        :rtype: iterable((int, int), :py:class:`~spinn_machine.Chip`)
        :raise None: does not raise any known exceptions
        """
        return iteritems(self._chips)

    def __len__(self):
        """ Get the total number of chips.

        :return: The number of items in the underlying iterable
        :rtype: int
        """
        return len(self._chips)

    def get_chip_at(self, x, y):
        """ Get the chip at a specific (x, y) location.\
            Also implemented as __getitem__((x, y))

        :param x: the x-coordinate of the requested chip
        :type x: int
        :param y: the y-coordinate of the requested chip
        :type y: int
        :return: the chip at the specified location, or None if no such chip
        :rtype: :py:class:`~spinn_machine.Chip`
        :raise None: does not raise any known exceptions
        """
        chip_id = (x, y)
        if chip_id in self._chips:
            return self._chips[chip_id]
        return None

    def __getitem__(self, x_y_tuple):
        """ Get the chip at a specific (x, y) location

        :param x_y_tuple: A tuple of (x, y) where:
            * x is the x-coordinate of the chip to retrieve
            * y is the y-coordinate of the chip to retrieve
        :type x_y_tuple: (int, int)
        :return: the chip at the specified location, or None if no such chip
        :rtype: :py:class:`~spinn_machine.Chip`
        :raise None: does not raise any known exceptions
        """
        x, y = x_y_tuple
        return self.get_chip_at(x, y)

    def is_chip_at(self, x, y):
        """ Determine if a chip exists at the given coordinates.\
            Also implemented as __contains__((x, y))

        :param x: x location of the chip to test for existence
        :type x: int
        :param y: y location of the chip to test for existence
        :type y: int
        :return: True if the chip exists, False otherwise
        :rtype: bool
        :raise None: does not raise any known exceptions
        """
        return (x, y) in self._chips

    def is_link_at(self, x, y, link):
        """ Determine if a link exists at the given coordinates

        :param x: The x location of the chip to test the link of
        :type x: int
        :param y: The y location of the chip to test the link of
        :type y: int
        :param link: The link to test the existence of
        :type link: int
        """
        return (x, y) in self._chips and self._chips[x, y].router.is_link(link)

    def __contains__(self, x_y_tuple):
        """ Determine if a chip exists at the given coordinates

        :param x_y_tuple: A tuple of (x, y) where:
            * x is the x-coordinate of the chip to retrieve
            * y is the y-coordinate of the chip to retrieve
        :type x_y_tuple: tuple(int, int)
        :return: True if the chip exists, False otherwise
        :rtype: bool
        :raise None: does not raise any known exceptions
        """
        x, y = x_y_tuple
        return self.is_chip_at(x, y)

    @property
    def max_chip_x(self):
        """ The maximum x-coordinate of any chip in the board

        :return: The maximum x-coordinate
        :rtype: int
        """
        return self._max_chip_x

    @property
    def max_chip_y(self):
        """ The maximum y-coordinate of any chip in the board

        :return: The maximum y-coordinate
        :rtype: int
        """
        return self._max_chip_y

    @property
    def width(self):
        """ The width to the machine ignoring virtual chips

        :return: The width to the machine ignoring virtual chips
        :rtype: int
        """
        return self._width

    @property
    def height(self):
        """ The height to the machine ignoring virtual chips

        :return: The height to the machine ignoring virtual chips
        :rtype: int
        """
        return self._height

    @property
    def n_chips(self):
        return len(self._chips)

    @property
    def ethernet_connected_chips(self):
        """ The chips in the machine that have an Ethernet connection

        :return: An iterable of chips
        :rtype: iterable of :py:class:`~spinn_machine.Chip`
        """
        return self._ethernet_connected_chips

    @property
    def spinnaker_links(self):
        """ The set of SpiNNaker links in the machine

        :return: An iterable of SpiNNaker links
        :rtype: iterable of\
            :py:class:`~spinn_machine.link_data_objects.SpinnakerLinkData`
        """
        return iteritems(self._spinnaker_links)

    def get_spinnaker_link_with_id(
            self, spinnaker_link_id, board_address=None):
        """ Get a SpiNNaker link with a given ID

        :param spinnaker_link_id: The ID of the link
        :type spinnaker_link_id: int
        :param board_address:\
            the board address that this SpiNNaker link is associated with
        :type board_address: str or None
        :return: The SpiNNaker link data or None if no link
        :rtype:\
            :py:class:`~spinn_machine.link_data_objects.SpinnakerLinkData`
        """
        if board_address is None:
            board_address = self._boot_ethernet_address
        return self._spinnaker_links.get(
            (board_address, spinnaker_link_id), None)

    def get_fpga_link_with_id(self, fpga_id, fpga_link_id, board_address=None):
        """ Get an FPGA link data item that corresponds to the FPGA and FPGA\
            link for a given board address.

        :param fpga_id:\
            the ID of the FPGA that the data is going through.  Refer to \
            technical document located here for more detail:
            https://drive.google.com/file/d/0B9312BuJXntlVWowQlJ3RE8wWVE
        :type fpga_link_id: int
        :param fpga_link_id:\
            the link ID of the FPGA. Refer to technical document located here\
            for more detail:
            https://drive.google.com/file/d/0B9312BuJXntlVWowQlJ3RE8wWVE
        :type fpga_id: int
        :param board_address:\
            the board address that this FPGA link is associated with
        :type board_address: str
        :rtype:\
            :py:class:`~spinn_machine.link_data_objects.FPGALinkData`
        :return: the given FPGA link object or None if no such link
        """
        if board_address is None:
            board_address = self._boot_ethernet_address
        return self._fpga_links.get(
            (board_address, fpga_id, fpga_link_id), None)

    def add_spinnaker_links(self, version_no):
        """ Add SpiNNaker links that are on a given machine depending on the\
            version of the board.

        :param version_no: which version of board to use
        """
        if version_no in self.BOARD_VERSION_FOR_4_CHIPS:
            chip_0_0 = self.get_chip_at(0, 0)
            if not chip_0_0.router.is_link(3):
                self._spinnaker_links[chip_0_0.ip_address, 0] = \
                    SpinnakerLinkData(0, 0, 0, 3, chip_0_0.ip_address)
            chip = self.get_chip_at(1, 0)
            if not chip.router.is_link(0):
                self._spinnaker_links[chip_0_0.ip_address, 1] = \
                    SpinnakerLinkData(1, 1, 0, 0, chip_0_0.ip_address)
        elif (version_no in self.BOARD_VERSION_FOR_48_CHIPS or
                version_no is None):
            for chip in self._ethernet_connected_chips:
                if not chip.router.is_link(4):
                    self._spinnaker_links[
                        chip.ip_address, 0] = SpinnakerLinkData(
                            0, chip.x, chip.y, 4, chip.ip_address)

    def add_fpga_links(self, version_no):
        """ Add FPGA links that are on a given machine depending on the\
            version of the board.

        :param version_no: which version of board to use
        """
        if (version_no in self.BOARD_VERSION_FOR_48_CHIPS or
                version_no is None):

            for ethernet_connected_chip in self._ethernet_connected_chips:

                # the sides of the hexagonal shape of the board are as follows
                #
                #
                #                 Top
                #                 ####
                #                #####
                #  Top Left     ###### Right
                #              #######
                #             ########
                #             #######
                #    Left     ###### Bottom Right
                #             #####
                #             Bottom
                #

                # handle the first chip
                ex = ethernet_connected_chip.x
                ey = ethernet_connected_chip.y
                ip = ethernet_connected_chip.ip_address

                # List of x, y, l1, l2, dx, dy where:
                #     x = start x
                #     y = start y
                #     l1 = first link
                #     l2 = second link
                #     dx = change in x to next
                #     dy = change in y to next
                chip_links = [(7, 3, 0, 5, -1, -1),  # Bottom Right
                              (4, 0, 4, 5, -1, 0),   # Bottom
                              (0, 0, 4, 3, 0, 1),    # Left
                              (0, 3, 2, 3, 1, 1),    # Top Left
                              (4, 7, 2, 1, 1, 0),    # Top
                              (7, 7, 0, 1, 0, -1)]   # Right

                f = 0
                lk = 0
                for i, (x, y, l1, l2, dx, dy) in enumerate(chip_links):
                    for _ in range(4):
                        fx = (x + ex) % (self._max_chip_x + 1)
                        fy = (y + ey) % (self._max_chip_y + 1)
                        self._add_fpga_link(f, lk, fx, fy, l1, ip)
                        f, lk = self._next_fpga_link(f, lk)
                        if i % 2 == 1:
                            x += dx
                            y += dy
                        fx = (x + ex) % (self._max_chip_x + 1)
                        fy = (y + ey) % (self._max_chip_y + 1)
                        self._add_fpga_link(f, lk, fx, fy, l2, ip)
                        f, lk = self._next_fpga_link(f, lk)
                        if i % 2 == 0:
                            x += dx
                            y += dy

    # pylint: disable=too-many-arguments
    def _add_fpga_link(self, fpga_id, fpga_link, x, y, link, board_address):
        if self.is_chip_at(x, y) and not self.is_link_at(x, y, link):
            self._fpga_links[board_address, fpga_id, fpga_link] = \
                FPGALinkData(
                    fpga_link_id=fpga_link, fpga_id=fpga_id,
                    connected_chip_x=x, connected_chip_y=y,
                    connected_link=link, board_address=board_address)

    @staticmethod
    def _next_fpga_link(fpga_id, fpga_link):
        if fpga_link == 15:
            return fpga_id + 1, 0
        return fpga_id, fpga_link + 1

    def __str__(self):
        return "[{}{}Machine: max_x={}, max_y={}, n_chips={}]".format(
            self._origin, self.wrap, self._max_chip_x, self._max_chip_y,
            self.n_chips)

    def __repr__(self):
        return self.__str__()

    def get_cores_and_link_count(self):
        """ Get the number of cores and links from the machine

        :return: tuple of (n_cores, n_links)
        :rtype: tuple(int,int)
        """
        cores = 0
        total_links = dict()
        for chip_key in self._chips:
            chip = self._chips[chip_key]
            cores += chip.n_processors
            for link in chip.router.links:
                key1 = (link.source_x, link.source_y, link.source_link_id)
                key2 = (link.destination_x, link.destination_y,
                        link.multicast_default_from)
                if key1 not in total_links and key2 not in total_links:
                    total_links[key1] = key1
        links = len(total_links.keys())
        return cores, links

    def cores_and_link_output_string(self):
        """ Get a string detailing the number of cores and links

        :rtype: str
        """
        cores, links = self.get_cores_and_link_count()
        return "{} cores and {} links".format(cores, links)

    @property
    def boot_chip(self):
        """ The chip used to boot the machine

        :rtype: `~py:class:spinn_machine.Chip`
        """
        return self._chips[0, 0]

    def get_existing_xys_on_board(self, chip):
        """ Get the chips that are on the same board as the given chip

        :param chip: The chip to find other chips on the same board as
        :return: An iterable of (x, y) coordinates of chips on the same board
        :rtype: iterable(tuple(int,int))
        """
        return self.get_existing_xys_by_ethernet(
            chip.nearest_ethernet_x, chip.nearest_ethernet_y)

    @property
    def maximum_user_cores_on_chip(self):
        """ The maximum number of user cores on any chip
        """
        return self._maximum_user_cores_on_chip

    @property
    def total_available_user_cores(self):
        """ The total number of cores on the machine which are not \
            monitor cores

        :return: total
        :rtype: int
        """
<<<<<<< HEAD
        # pylint: disable=protected-access
=======
>>>>>>> 2b603276
        return sum(chip._n_user_processors for chip in self.chips)

    @property
    def total_cores(self):
        """ The total number of cores on the machine, including monitors

        :return: total
        :rtype: int
        """
        return sum(
            1 for chip in self.chips for _processor in chip.processors)

    def remove_unreachable_chips(self):
        """ Remove chips that can't be reached or that can't reach other chips\
            due to missing links
        """
        for xy in self._unreachable_incoming_chips:
            if xy in self._chips:
                del self._chips[xy]
        for xy in self._unreachable_outgoing_chips:
            if xy in self._chips:
                del self._chips[xy]

    @property
    def _unreachable_outgoing_chips(self):
        removable_coords = list()
        for (x, y) in self.chip_coordinates:
            # If no links out of the chip work, remove it
            is_link = False
            for link in range(6):
                if self.is_link_at(x, y, link):
                    is_link = True
                    break
            if not is_link:
                removable_coords.append((x, y))
        return removable_coords

    @property
    def _unreachable_incoming_chips(self):
        removable_coords = list()
        for (x, y) in self.chip_coordinates:
            # Go through all the chips that surround this one
            moves = [(1, 0), (1, 1), (0, 1), (-1, 0), (-1, -1), (0, -1)]
            is_link = False
            for link, (x_move, y_move) in enumerate(moves):
                opposite = (link + 3) % 6
                next_x = x + x_move
                next_y = y + y_move
                if self.is_link_at(next_x, next_y, opposite):
                    is_link = True
                    break
            if not is_link:
                removable_coords.append((x, y))
        return removable_coords

    @property
    def virtual_chips(self):
        return itervalues(self._virtual_chips)

    @property
    def local_xys(self):
        """
        Provides a list of local (x,y) values for a perfect board on this
        machine.

        Local (x,y)s never include wrap-arounds.

        Note: no check is done to see if any board in the machine actually
        has a chip with this local x, y

        :return: a list of (x,y) coordinates
        """
        return self._local_xys<|MERGE_RESOLUTION|>--- conflicted
+++ resolved
@@ -86,11 +86,7 @@
         :param chips: An iterable of chips in the machine
         :type chips: iterable of :py:class:`~spinn_machine.Chip`
         :param origin: Extra information about how this machine was created
-<<<<<<< HEAD
-        to be used in the str method. Example "Virtual" or "Json"
-=======
             to be used in the str method. Example "Virtual" or "Json"
->>>>>>> 2b603276
         :raise spinn_machine.exceptions.SpinnMachineAlreadyExistsException: \
             If any two chips have the same x and y coordinates
         """
@@ -179,11 +175,7 @@
     @abstractmethod
     def get_down_xys_by_ethernet(self, ethernet_x, ethernet_y):
         """
-<<<<<<< HEAD
-        Yields the xy coorindates of the down chips on the board with this
-=======
         Yields the (x,y) coordinates of the down chips on the board with this
->>>>>>> 2b603276
         ethernet.
 
         Note the Ethernet chip itself can not be missing if validated
@@ -806,10 +798,7 @@
         :return: total
         :rtype: int
         """
-<<<<<<< HEAD
         # pylint: disable=protected-access
-=======
->>>>>>> 2b603276
         return sum(chip._n_user_processors for chip in self.chips)
 
     @property
