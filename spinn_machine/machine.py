--- conflicted
+++ resolved
@@ -164,81 +164,65 @@
         the local 0,0 of an existing board,
         within the width and height of the machine.
 
-<<<<<<< HEAD
         :param ethernet_x: \
             The x coordinate of a (local 0,0) legal ethernet chip
         :param ethernet_y: \
-            The x coordinate of a (local 0,0) legal ethernet chip
-        :return: Yields the (x, Y) coordinated of all the potential chips on
-=======
-        :param ethernet_x: The x coordinate of a (local 0,0) legal ethernet
-        chip
-        :param ethernet_y: The x coordinate of a (local 0,0) legal ethernet
-        chip
-        :return: Yeilds the (x, y) coordinated of all the protential chips on
->>>>>>> 56672db4
+            The y coordinate of a (local 0,0) legal ethernet chip
+        :return: Yields the (x, y) coordinated of all the potential chips on
         this board.
         """
 
     @abstractmethod
     def get_down_xys_by_ethernet(self, ethernet_x, ethernet_y):
         """
-        Yeilds the xy coorindates of the down chips on the board with this
+        Yields the xy coorindates of the down chips on the board with this
         ethernet.
 
-        Note the Ethernet chip itself can not be missing if vaiadated
+        Note the Ethernet chip itself can not be missing if validated
 
         Wraparounds are handled as appropriate.
 
         This method does check if the chip actually exists.
 
-        :param ethernet_x: The x coordinate of a (local 0,0) legal ethernet
-        chip
-        :param ethernet_y: The x coordinate of a (local 0,0) legal ethernet
-        chip
-        :return: Yeilds the (x, y) of the down chips on this board.
-        """
-
-    @abstractmethod
-    def get_chips_by_ethernet(self, ethernet_x, ethernet_y):
-        """
-        Yields the actual chips on the board with this ethernet.
-        Including the Ethernet chip itself.
-
-        Wraparounds are handled as appropriate.
-
-        This method does check if the chip actually exists.
-
-<<<<<<< HEAD
         :param ethernet_x: \
             The x coordinate of a (local 0,0) legal ethernet chip
         :param ethernet_y: \
+            The y coordinate of a (local 0,0) legal ethernet chip
+        :return: Yields the (x, y) of the down chips on this board.
+        """
+
+    @abstractmethod
+    def get_chips_by_ethernet(self, ethernet_x, ethernet_y):
+        """
+        Yields the actual chips on the board with this ethernet.
+        Including the Ethernet chip itself.
+
+        Wraparounds are handled as appropriate.
+
+        This method does check if the chip actually exists.
+
+        :param ethernet_x: \
             The x coordinate of a (local 0,0) legal ethernet chip
-        :return: Yields the chips on (x, Y) chips on this board.
-=======
-        :param ethernet_x: The x coordinate of a (local 0,0) legal ethernet
-        chip
-        :param ethernet_y: The x coordinate of a (local 0,0) legal ethernet
-        chip
-        :return: Yeilds the chips on this board.
+        :param ethernet_y: \
+            The y coordinate of a (local 0,0) legal ethernet chip
+        :return: Yields the chips on this board.
         """
 
     @abstractmethod
     def get_existing_xys_by_ethernet(self, ethernet_x, ethernet_y):
         """
-        Yeilds the (x,y)s of actual chips on the board with this ethernet.
+        Yields the (x,y)s of actual chips on the board with this ethernet.
         Including the Ethernet chip itself.
 
         Wraparounds are handled as appropriate.
 
         This method does check if the chip actually exists.
 
-        :param ethernet_x: The x coordinate of a (local 0,0) legal ethernet
-        chip
-        :param ethernet_y: The x coordinate of a (local 0,0) legal ethernet
-        chip
-        :return: Yeilds the (x,y)s of chips on this board.
->>>>>>> 56672db4
+        :param ethernet_x: \
+            The x coordinate of a (local 0,0) legal ethernet chip
+        :param ethernet_y: \
+            The y coordinate of a (local 0,0) legal ethernet chip
+        :return: Yields the (x,y)s of chips on this board.
         """
 
     @abstractmethod
