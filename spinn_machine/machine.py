--- conflicted
+++ resolved
@@ -42,10 +42,7 @@
     # UDP packets per millisecond
     MAX_BANDWIDTH_PER_ETHERNET_CONNECTED_CHIP = 10 * 256
     DEFAULT_MAX_CORES_PER_CHIP = 18
-<<<<<<< HEAD
-=======
     NON_USER_CORES = 1
->>>>>>> 6210a0fa
     DEFAULT_SDRAM_BYTES = 123469792
     __max_cores = None
     MAX_CHIPS_PER_48_BOARD = 48
