--- conflicted
+++ resolved
@@ -899,7 +899,16 @@
                 removable_coords.append((x, y))
         return removable_coords
 
-<<<<<<< HEAD
+    def one_way_links(self):
+        link_checks = [(0, 3), (1, 4), (2, 5), (3, 0), (4, 1), (5, 2)]
+        for chip in self.chips:
+            for out, back in link_checks:
+                link = chip.router.get_link(out)
+                if link is not None:
+                    if not self.is_link_at(
+                            link.destination_x, link.destination_y, back):
+                        yield chip.x, chip.y, out
+
     def _minimize_vector(self, x, y):
         """
         Minimizes an x, y, 0 vector.
@@ -937,17 +946,6 @@
                     return (0, y - x, -x)
                 else:
                     return (x - y, 0, -y)
-=======
-    def one_way_links(self):
-        link_checks = [(0, 3), (1, 4), (2, 5), (3, 0), (4, 1), (5, 2)]
-        for chip in self.chips:
-            for out, back in link_checks:
-                link = chip.router.get_link(out)
-                if link is not None:
-                    if not self.is_link_at(
-                            link.destination_x, link.destination_y, back):
-                        yield chip.x, chip.y, out
->>>>>>> 1e4bed68
 
     @property
     def virtual_chips(self):
