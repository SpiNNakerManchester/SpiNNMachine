# Copyright (c) 2017-2019 The University of Manchester
#
# This program is free software: you can redistribute it and/or modify
# it under the terms of the GNU General Public License as published by
# the Free Software Foundation, either version 3 of the License, or
# (at your option) any later version.
#
# This program is distributed in the hope that it will be useful,
# but WITHOUT ANY WARRANTY; without even the implied warranty of
# MERCHANTABILITY or FITNESS FOR A PARTICULAR PURPOSE.  See the
# GNU General Public License for more details.
#
# You should have received a copy of the GNU General Public License
# along with this program.  If not, see <http://www.gnu.org/licenses/>.

from .exceptions import (
    SpinnMachineAlreadyExistsException, SpinnMachineException)
from spinn_machine.link_data_objects import FPGALinkData, SpinnakerLinkData
from spinn_utilities.abstract_base import (
    AbstractBase, abstractproperty, abstractmethod)
import logging

logger = logging.getLogger(__name__)


class Machine(object, metaclass=AbstractBase):
    """ A representation of a SpiNNaker Machine with a number of Chips.\
        Machine is also iterable, providing ``((x, y), chip)`` where:

            * ``x`` is the x-coordinate of a chip
            * ``y`` is the y-coordinate of a chip
            * ``chip`` is the chip with the given ``(x, y)`` coordinates
    """

    # current opinions is that the Ethernet connected chip can handle 10
    # UDP packets per millisecond
    MAX_BANDWIDTH_PER_ETHERNET_CONNECTED_CHIP = 10 * 256
    DEFAULT_MAX_CORES_PER_CHIP = 18
    __max_cores = None
    MAX_CHIPS_PER_48_BOARD = 48
    MAX_CHIPS_PER_4_CHIP_BOARD = 4
    BOARD_VERSION_FOR_48_CHIPS = [4, 5]
    BOARD_VERSION_FOR_4_CHIPS = [2, 3]

    # other useful magic numbers for machines
    MAX_CHIP_X_ID_ON_ONE_BOARD = 7
    MAX_CHIP_Y_ID_ON_ONE_BOARD = 7
    SIZE_X_OF_ONE_BOARD = 8
    SIZE_Y_OF_ONE_BOARD = 8

    # Table of the amount to add to the x and y coordinates to get the
    #  coordinates down the given link (0-5)
    LINK_ADD_TABLE = [(1, 0), (1, 1), (0, 1), (-1, 0), (-1, -1), (0, -1)]

    CHIPS_PER_BOARD = {
        (0, 0): 18, (0, 1): 18, (0, 2): 18, (0, 3): 18, (1, 0): 18, (1, 1): 17,
        (1, 2): 18, (1, 3): 17, (1, 4): 18, (2, 0): 18, (2, 1): 18, (2, 2): 18,
        (2, 3): 18, (2, 4): 18, (2, 5): 18, (3, 0): 18, (3, 1): 17, (3, 2): 18,
        (3, 3): 17, (3, 4): 18, (3, 5): 17, (3, 6): 18, (4, 0): 18, (4, 1): 18,
        (4, 2): 18, (4, 3): 18, (4, 4): 18, (4, 5): 18, (4, 6): 18, (4, 7): 18,
        (5, 1): 18, (5, 2): 17, (5, 3): 18, (5, 4): 17, (5, 5): 18, (5, 6): 17,
        (5, 7): 18, (6, 2): 18, (6, 3): 18, (6, 4): 18, (6, 5): 18, (6, 6): 18,
        (6, 7): 18, (7, 3): 18, (7, 4): 18, (7, 5): 18, (7, 6): 18, (7, 7): 18
    }
    BOARD_48_CHIPS = list(CHIPS_PER_BOARD.keys())
    ROUTER_ENTRIES = 1023

    __slots__ = (
        "_boot_ethernet_address",
        "_chips",
        "_ethernet_connected_chips",
        "_fpga_links",
        # Declared height of the machine
        # This can not be changed
        "_height",
        # List of the possible chips (x,y) on each board of the machine
        "_local_xys",
        # Extra information about how this machine was created
        # to be used in the str method
        "_origin",
        "_spinnaker_links",
        "_maximum_user_cores_on_chip",
<<<<<<< HEAD
        # Declared width of the machine excluding virtual chips
=======
        # Declared width of the machine
>>>>>>> e8722e82
        # This can not be changed
        "_width"
    )

    @staticmethod
    def max_cores_per_chip():
        """
        Gets the max core per chip for the while system.

        There is no guarantee that there will be any Chips with this many\
        cores, only that there will be no cores with more.

        :return: the default cores per chip unless overridden by set
        """
        if Machine.__max_cores is None:
            Machine.__max_cores = Machine.DEFAULT_MAX_CORES_PER_CHIP
        return Machine.__max_cores

    @staticmethod
    def set_max_cores_per_chip(new_max):
        """
        Allows setting the max number of cores per chip for the whole system.

        Allows virtual machines to go higher than normal.

        Real machines can only be capped never increased beyond what they
        actually have.

        :param int new_max: New value to use for the max
        :raises: SpinnMachineException if max_cores_per_chip has already been
            used and is now being changed.
            The Exception also happens if the value is set twice to difference
            values. For example in the script and in the config.
        """
        if Machine.__max_cores is None:
            Machine.__max_cores = new_max
        elif Machine.__max_cores != new_max:
            raise SpinnMachineException(
                "max_cores_per_chip has already been accessed "
                "so can not be changed.")

    def __init__(self, width, height, chips=None, origin=None):
        """
        Creates an abstract machine that must be superclassed by wrap type.

        Use machine_factory methods to determine the correct machine class

        :param int width: The width of the machine excluding
        :param int height:
            The height of the machine
        :param iterable(Chip) chips: An iterable of chips in the machine
        :param str origin: Extra information about how this machine was created
            to be used in the str method. Example "Virtual" or "Json"
        :raise SpinnMachineAlreadyExistsException:
            If any two chips have the same x and y coordinates
        """
        self._width = width
        self._height = height

        if (self._width == self._height == 8) or \
                self.multiple_48_chip_boards():
            self._local_xys = self.BOARD_48_CHIPS
        else:
            self._local_xys = []
            for x in range(width):
                for y in range(height):
                    self._local_xys.append((x, y))

        # The maximum number of user cores on any chip
        self._maximum_user_cores_on_chip = 0

        # The list of chips with Ethernet connections
        self._ethernet_connected_chips = list()

        # The dictionary of SpiNNaker links by board address and "ID" (int)
        self._spinnaker_links = dict()

        # The dictionary of FPGA links by board address, FPGA and link ID
        self._fpga_links = dict()

        # Store the boot chip information
        self._boot_ethernet_address = None

        # The dictionary of chips
        self._chips = dict()
        if chips is not None:
            self.add_chips(chips)

        if origin is None:
            self._origin = ""
        else:
            self._origin = origin

    @abstractmethod
    def multiple_48_chip_boards(self):
        """
        Checks that the width and height correspond to the expected size for a
        multi-board machine made up of more than one 48 chip board.

        The assumption is that any size machine can be supported but that
        only ones with an expected 48 chip board size can have more than one
        ethernet chip.

        :return: True if this machine can have multiple 48 chip boards
        :rtype: bool
        """

    @abstractmethod
    def get_xys_by_ethernet(self, ethernet_x, ethernet_y):
        """
        Yields the potential x,y locations of all the chips on the board
        with this ethernet. Including the Ethernet chip itself.

        Wrap-arounds are handled as appropriate.

        Note: This method does not check if the chip actually exists as is
        intended to be called to create the chips.

        Warning: GIGO! This methods assumes that ethernet_x and ethernet_y are
        the local 0,0 of an existing board, within the width and height of the
        machine.

        :param int ethernet_x:
            The x coordinate of a (local 0,0) legal ethernet chip
        :param int ethernet_y:
            The y coordinate of a (local 0,0) legal ethernet chip
        :return: Yields the (x, y) coordinates of all the potential chips on
            this board.
        :rtype: iterable(tuple(int,int))
        """

    @abstractmethod
    def get_xy_cores_by_ethernet(self, ethernet_x, ethernet_y):
        """
        Yields the potential x,y locations and the typical number of cores
        of all the chips on the board with this ethernet.

        Includes the Ethernet chip itself.

        Wrap-arounds are handled as appropriate.

        Note: This method does not check if the chip actually exists,
        nor report the actual number of cores on this chip, as is
        intended to be called to create the chips.

        The number of cores is based on the 1,000,000 core machine where the
        board where built with the the 17 core chips placed in the same
        location on nearly every board.

        Warning: GIGO! This methods assumes that ethernet_x and ethernet_y are
        the local 0,0 of an existing board, within the width and height of the
        machine.

        :param int ethernet_x:
            The x coordinate of a (local 0,0) legal ethernet chip
        :param int ethernet_y:
            The y coordinate of a (local 0,0) legal ethernet chip
        :return: Yields (x, y, n_cores) where x , y are coordinates of all
            the potential chips on this board, and n_cores is the typical
            number of cores for a chip in that position.
        :rtype: iterable(tuple(int,int))
        """

    @abstractmethod
    def get_down_xys_by_ethernet(self, ethernet_x, ethernet_y):
        """
        Yields the (x,y) coordinates of the down chips on the board with this
        ethernet.

        Note the Ethernet chip itself can not be missing if validated

        Wrap-arounds are handled as appropriate.

        This method does check if the chip actually exists.

        :param int ethernet_x:
            The x coordinate of a (local 0,0) legal ethernet chip
        :param int ethernet_y:
            The y coordinate of a (local 0,0) legal ethernet chip
        :return: Yields the (x, y) of the down chips on this board.
        :rtype: iterable(tuple(int,int))
        """

    def get_chips_by_ethernet(self, ethernet_x, ethernet_y):
        """
        Yields the actual chips on the board with this ethernet.
        Including the Ethernet chip itself.

        Wrap-arounds are handled as appropriate.

        This method does check if the chip actually exists.

        :param int ethernet_x:
            The x coordinate of a (local 0,0) legal ethernet chip
        :param int ethernet_y:
            The y coordinate of a (local 0,0) legal ethernet chip
        :return: Yields the chips on this board.
        :rtype: iterable(Chip)
        """
        for chip_xy in self.get_existing_xys_by_ethernet(
                ethernet_x, ethernet_y):
            yield self._chips[chip_xy]

    @abstractmethod
    def get_existing_xys_by_ethernet(self, ethernet_x, ethernet_y):
        """
        Yields the (x,y)s of actual chips on the board with this ethernet.
        Including the Ethernet chip itself.

        Wrap-arounds are handled as appropriate.

        This method does check if the chip actually exists.

        :param int ethernet_x:
            The x coordinate of a (local 0,0) legal ethernet chip
        :param int ethernet_y:
            The y coordinate of a (local 0,0) legal ethernet chip
        :return: Yields the (x,y)s of chips on this board.
        :rtype: iterable(tuple(int,int))
        """

    @abstractmethod
    def xy_over_link(self, x, y, link):
        """
        Get the potential x,y location of the chip reached over this link.

        Wrap-arounds are handled as appropriate.

        Note: This method does not check if either chip source or destination
        actually exists as is intended to be called to create the links.

        It is the callers responsibility to check the validity of this call
        before making it or the validity of the result.

        Warning: GIGO! This methods assumes that x and y are within the
        width and height of the machine, and that the link goes to another
        chip on the machine.

        On machine without full wrap-around it is possible that this method
        generates x,y values that fall outside of the legal values including
        negative values, x = width or y = height.

        :param int x: The x coordinate of a chip that will exist on the machine
        :param int y: The y coordinate of a chip that will exist on the machine
        :param int link:
            The link to another chip that could exist on the machine
        :return: x and y coordinates of the chip over that link if it is
            valid or some fictional x,y if not.
        :rtype: tuple(int,int)
        """

    @abstractmethod
    def get_local_xy(self, chip):
        """
        Converts the x and y coordinates into the local coordinates on the
        board as if the ethernet was at position 0,0

        This method does take wrap-arounds into consideration.

        This method assumes that chip is on the machine or is a copy of a
        chip on the machine

        :param Chip chip: A Chip in the machine
        :return: Local (x, y) coordinates.
        :rtype: tuple(int,int)
        """

    def where_is_chip(self, chip):
        """
        Returns global and local location for this chip

        This method assumes that chip is on the machine or is a copy of a
        chip on the machine

        :param Chip chip: A Chip in the machine
        :rtype: str
        """
        chip00 = self.get_chip_at(0, 0)
        local00 = self.get_chip_at(
            chip.nearest_ethernet_x, chip.nearest_ethernet_y)
        (localx, localy) = self.get_local_xy(chip)
        return (f"global chip {chip.x}, {chip.y} on {chip00.ip_address} "
                f"is chip {localx}, {localy} on {local00.ip_address}")

    def where_is_xy(self, x, y):
        """
        Returns global and local location for this chip

        :param int x:
        :param int y:
        :rtype: str
        """
        chip = self.get_chip_at(x, y)
        if chip:
            return self.where_is_chip(chip)
        return f"No chip {x}, {y} found"

    @abstractmethod
    def get_global_xy(self, local_x, local_y, ethernet_x, ethernet_y):
        """
        Converts the local x and y coordinates into global x,y coordinates,
        under the assumption that they are on the board with local 0,0 at
        ethernet_x, ethernet_y

        This method does take wrap-arounds into consideration.

        GIGO: This method does not check if input parameters make sense,
        nor does it check if there is a chip at the resulting global x,y

        :param int local_x: A valid local x coordinate for a chip
        :param int local_y: A valid local y coordinate for a chip
        :param int ethernet_x:
            The global ethernet x for the board the chip is on
        :param int ethernet_y:
            The global ethernet y for the board the chip is on
        :return: global (x,y) coordinates of the chip
        :rtype: tuple(int,int)
        """

    @abstractmethod
    def get_vector_length(self, source, destination):
        """
        Get the mathematical length of the shortest vector (x, y, z) from
        source to destination

        Use the same algorithm as vector to find the best x, y pair but then
        is optimised to directly calculate length

        This method does not check if the chips and links it assumes to take
        actually exist.
        For example long paths along a none wrapping edge may well travel
        through the missing area.

        This method does take wrap-arounds into consideration as applicable.

        From https://github.com/project-rig/rig/blob/master/rig/geometry.py
        Described in http://jhnet.co.uk/articles/torus_paths

        On full wrap-around machines (before minimisation) the vectors can have
        any of the 4 combinations of positive and negative x and y
        The positive one is: `destination - source % dimension`
        The negative one is: `positive - dimension`
        If source is less than dimension the negative one is the wrap around
        If destination is greater than source the positive one wraps

        One no wrap or part wrap boards the x/y that does not wrap is just
        destination - source

        The length of vectors where both x and y have the same sign will be
        `max(abs(x), abs(y))`.  As the z direction can be used in minimisation
        The length of vectors where x and y have opposite signs will be
        `abs(x)` and `abs(y)` as these are already minimum so z is not used.

        GIGO: This method does not check if input parameters make sense,

        :param source: (x,y) coordinates of the source chip
        :type source: tuple(int, int)
        :param destination:  (x,y) coordinates of the destination chip
        :type destination: tuple(int, int)
        :return: The distance in steps
        :rtype: int
        """

    @abstractmethod
    def get_vector(self, source, destination):
        """
        Get mathematical shortest vector (x, y, z) from source to destination

        This method does not check if the chips and links it assumes to take
        actually exist.
        For example long paths along a none wrapping edge may well travel
        through the missing area.

        This method does take wrap-arounds into consideration as applicable.

        From https://github.com/project-rig/rig/blob/master/rig/geometry.py
        Described in http://jhnet.co.uk/articles/torus_paths

        Use the same algorithm as vector_length
        using the best x, y pair as minimize(x, y, 0)

        :param source: (x,y) coordinates of the source chip
        :type source: tuple(int, int)
        :param destination: (x,y) coordinates of the destination chip
        :type destination: tuple(int, int)
        :return:
        """

    @abstractmethod
    def concentric_xys(self, radius, start):
        """
        A generator that produces coordinates for concentric rings of
            possible chips based on the links of the chips.

        No check is done to see if the chip exists.
        This may even produce coordinates with negative numbers

        Mostly copied from:
        https://github.com/project-rig/rig/blob/master/rig/geometry.py

        :param int radius: The radius of rings to produce (0 = start only)
        :param tuple(int,int) start: The start coordinate
        :rtype: tuple(int,int)
        """

    def validate(self):
        """
        Validates the machine and raises an exception in unexpected conditions.

        Assumes that at the time this is called all chips are on the board.

        This allows the checks to be avoided when creating a virtual machine
        (Except of course in testing)

        :raises SpinnMachineException:
            An Error is raised if there is a chip with a x outside of the
            range 0 to width -1
            An Error is raised if there is a chip with a y outside of the
            range 0 to height -1.
            An Error is raise if there is no chip at the declared ethernet
            x and y.
            An Error is raised if an ethernet chip is not at a local 0,0.
            An Error is raised if there is no ethernet chip is at 0,0.
            An Error is raised if this is a unexpected multiple board
            situation.
        """
        if self._boot_ethernet_address is None:
            raise SpinnMachineException(
                "no ethernet chip at 0, 0 found")
        if len(self._ethernet_connected_chips) > 1:
            if not self.multiple_48_chip_boards():
                raise SpinnMachineException(
                    "A {} machine of size {}, {} can not handle multiple "
                    "ethernet chips".format(
                        self.wrap, self._width, self._height))
        # The fact that self._boot_ethernet_address is set means there is an
        # ethernet chip and it is at 0,0 so no need to check that

        for chip in self.chips:
            if chip.x < 0:
                raise SpinnMachineException(
                    "{} has a negative x".format(chip))
            if chip.y < 0:
                raise SpinnMachineException(
                    "{} has a negative y".format(chip))
            if chip.x >= self._width:
                raise SpinnMachineException(
                    "{} has an x large than width {}".format(
                        chip, self._width))
            if chip.y >= self._height:
                raise SpinnMachineException(
                    "{} has an y large than heigth {}".format(
                        chip, self._width))
            if chip.ip_address:
                # Ethernet Chip checks
                if chip.x % 4 != 0:
                    raise SpinnMachineException(
                        "Ethernet {} has a x which is not divisible by 4"
                        "".format(chip))
                if (chip.x + chip.y) % 12 != 0:
                    raise SpinnMachineException(
                        "Ethernet {} has a x y pair that do not add up to 12"
                        "".format(chip))
            else:
                # None Ethernet chip checks
                if not self.is_chip_at(
                        chip.nearest_ethernet_x, chip.nearest_ethernet_y):
                    raise SpinnMachineException(
                        "{} has an invalid ethernet chip".format(chip))
                local_xy = self.get_local_xy(chip)
                if local_xy not in self._local_xys:
                    raise SpinnMachineException(
                        "{} has an unexpected local xy of {}".format(
                            chip, local_xy))

    @abstractproperty
    def wrap(self):
        """ String to represent the type of wrap.

        :return: Short string for type of wrap
        :rtype: str
        """

    def add_chip(self, chip):
        """ Add a chip to the machine

        :param ~spinn_machine.Chip chip: The chip to add to the machine
        :raise SpinnMachineAlreadyExistsException:
            If a chip with the same x and y coordinates already exists
        """
        chip_id = (chip.x, chip.y)
        if chip_id in self._chips:
            raise SpinnMachineAlreadyExistsException(
                "chip", "{}, {}".format(chip.x, chip.y))

        self._chips[chip_id] = chip

        if chip.ip_address is not None:
            self._ethernet_connected_chips.append(chip)
            if (chip.x == 0) and (chip.y == 0):
                self._boot_ethernet_address = chip.ip_address

        if chip.n_user_processors > self._maximum_user_cores_on_chip:
            self._maximum_user_cores_on_chip = chip.n_user_processors

    def add_chips(self, chips):
        """ Add some chips to the machine

        :param iterable(~spinn_machine.Chip) chips: an iterable of chips
        :raise SpinnMachineAlreadyExistsException:
            If a chip with the same x and y coordinates as one being added
            already exists
        """
        for next_chip in chips:
            self.add_chip(next_chip)

    @property
    def chips(self):
        """ An iterable of chips in the machine

        :return: An iterable of chips
        :rtype: iterable(:py:class:`~spinn_machine.Chip`)
        :raise None: does not raise any known exceptions
        """
        return iter(self._chips.values())

    @property
    def chip_coordinates(self):
        """ An iterable of chip coordinates in the machine

        :return: An iterable of chip coordinates
        :rtype: iterable(tuple(int,int))
        """
        return iter(self._chips.keys())

    def __iter__(self):
        """ Get an iterable of the chip coordinates and chips

        :return: An iterable of tuples of ((x, y), chip) where:
            * (x, y) is a tuple where:
                * x is the x-coordinate of a chip
                * y is the y-coordinate of a chip
            * chip is a chip
        :rtype: iterable(tuple(tuple(int, int), ~spinn_machine.Chip))
        """
        return iter(self._chips.items())

    def __len__(self):
        """ Get the total number of chips.

        :return: The number of items in the underlying iterable
        :rtype: int
        """
        return len(self._chips)

    def get_chip_at(self, x, y):
        """ Get the chip at a specific (x, y) location.\
            Also implemented as ``__getitem__((x, y))``

        :param int x: the x-coordinate of the requested chip
        :param int y: the y-coordinate of the requested chip
        :return: the chip at the specified location,
            or ``None`` if no such chip
        :rtype: ~spinn_machine.Chip or None
        """
        chip_id = (x, y)
        if chip_id in self._chips:
            return self._chips[chip_id]
        return None

    def __getitem__(self, x_y_tuple):
        """ Get the chip at a specific (x, y) location

        :param tuple(int,int) x_y_tuple: A tuple of (x, y) where:
            * x is the x-coordinate of the chip to retrieve
            * y is the y-coordinate of the chip to retrieve
        :return: the chip at the specified location, or None if no such chip
        :rtype: ~spinn_machine.Chip or None
        """
        x, y = x_y_tuple
        return self.get_chip_at(x, y)

    def is_chip_at(self, x, y):
        """ Determine if a chip exists at the given coordinates.\
            Also implemented as __contains__((x, y))

        :param int x: x location of the chip to test for existence
        :param int y: y location of the chip to test for existence
        :return: True if the chip exists, False otherwise
        :rtype: bool
        """
        return (x, y) in self._chips

    def is_link_at(self, x, y, link):
        """ Determine if a link exists at the given coordinates

        :param int x: The x location of the chip to test the link of
        :param int y: The y location of the chip to test the link of
        :param int link: The link to test the existence of
        """
        return (x, y) in self._chips and self._chips[x, y].router.is_link(link)

    def __contains__(self, x_y_tuple):
        """ Determine if a chip exists at the given coordinates

        :param x_y_tuple: A tuple of (x, y) where:
            * x is the x-coordinate of the chip to retrieve
            * y is the y-coordinate of the chip to retrieve
        :type x_y_tuple: tuple(int, int)
        :return: True if the chip exists, False otherwise
        :rtype: bool
        """
        x, y = x_y_tuple
        return self.is_chip_at(x, y)

    @property
    def width(self):
        """ The width to the machine

        :return: The width to the machine
        :rtype: int
        """
        return self._width

    @property
    def height(self):
        """ The height to the machine

        :return: The height to the machine
        :rtype: int
        """
        return self._height

    @property
    def n_chips(self):
        """ The number of chips in the machine.

        :rtype: int
        """
        return len(self._chips)

    @property
    def ethernet_connected_chips(self):
        """ The chips in the machine that have an Ethernet connection

        :rtype: iterable(Chip)
        """
        return self._ethernet_connected_chips

    @property
    def spinnaker_links(self):
        """ The set of SpiNNaker links in the machine

        :rtype: iterable(tuple(tuple(str,int),
            ~spinn_machine.link_data_objects.SpinnakerLinkData))
        """
        return iter(self._spinnaker_links.items())

    def get_spinnaker_link_with_id(
            self, spinnaker_link_id, board_address=None, chip_coords=None):
        """ Get a SpiNNaker link with a given ID

        :param int spinnaker_link_id: The ID of the link
        :param board_address:
            optional board address that this SpiNNaker link is associated with.
            This is ignored if chip_coords is not None.  If this is None and
            chip_coords is None, the boot board will be assumed.
        :type board_address: str or None
        :param chip_coords:
            optional chip coordinates that this SpiNNaker link is associated
            with. If this is None and board_address is None, the boot board
            will be assumed.
        :type chip_coords: tuple(int, int) or None
        :return: The SpiNNaker link data or None if no link
        :rtype: ~spinn_machine.link_data_objects.SpinnakerLinkData
        """
        # Try chip coordinates first
        if chip_coords is not None:
            if board_address is not None:
                logger.warning(
                    "Board address will be ignored because chip coordinates"
                    " are specified")
            if chip_coords not in self._chips:
                raise KeyError(f"No chip {chip_coords} found!")
            key = (chip_coords, spinnaker_link_id)
            link_data = self._spinnaker_links.get(key, None)
            if link_data is not None:
                return link_data
            raise KeyError(
                f"SpiNNaker link {spinnaker_link_id} not found"
                f" on chip {chip_coords}")

        # Otherwise try board address.
        if board_address is None:
            board_address = self._boot_ethernet_address
        key = (board_address, spinnaker_link_id)
        if key not in self._spinnaker_links:
            raise KeyError(
                f"SpiNNaker Link {spinnaker_link_id} does not exist on board"
                f" {board_address}")
        return self._spinnaker_links[key]

    def get_fpga_link_with_id(
            self, fpga_id, fpga_link_id, board_address=None, chip_coords=None):
        """ Get an FPGA link data item that corresponds to the FPGA and FPGA\
            link for a given board address.

        :param int fpga_id:
            the ID of the FPGA that the data is going through.  Refer to
            technical document located here for more detail:
            https://drive.google.com/file/d/0B9312BuJXntlVWowQlJ3RE8wWVE
        :param int fpga_link_id:
            the link ID of the FPGA. Refer to technical document located here
            for more detail:
            https://drive.google.com/file/d/0B9312BuJXntlVWowQlJ3RE8wWVE
        :param board_address:
            optional board address that this FPGA link is associated with.
            This is ignored if chip_coords is not None.  If this is None and
            chip_coords is None, the boot board will be assumed.
        :type board_address: str or None
        :param chip_coords:
            optional chip coordinates that this FPGA link is associated with.
            If this is None and board_address is None, the boot board
            will be assumed.
        :type chip_coords: tuple(int, int) or None
        :return: the given FPGA link object or ``None`` if no such link
        :rtype: ~spinn_machine.link_data_objects.FPGALinkData
        """
        # Try chip coordinates first
        if chip_coords is not None:
            if board_address is not None:
                logger.warning(
                    "Board address will be ignored because chip coordinates"
                    " are specified")
            if chip_coords not in self._chips:
                raise KeyError(f"No chip {chip_coords} found!")
            key = (chip_coords, fpga_id, fpga_link_id)
            link_data = self._fpga_links.get(key, None)
            if link_data is not None:
                return link_data
            raise KeyError(
                f"FPGA {fpga_id}, link {fpga_link_id} not found"
                f" on chip {chip_coords}")

        # Otherwise try board address
        if board_address is None:
            board_address = self._boot_ethernet_address
        key = (board_address, fpga_id, fpga_link_id)
        if key not in self._fpga_links:
            raise KeyError(
                f"FPGA Link {fpga_id}:{fpga_link_id} does not exist on board"
                f" {board_address}")
        return self._fpga_links[key]

    def add_spinnaker_links(self):
        """ Add SpiNNaker links that are on a given machine depending on the\
            version of the board.
        """
        if self._width == self._height == 2:
            chip_0_0 = self.get_chip_at(0, 0)
            if not chip_0_0.router.is_link(3):
                self._add_spinnaker_link(0, 0, 0, 3, chip_0_0.ip_address)
            chip = self.get_chip_at(1, 0)
            if not chip.router.is_link(0):
                self._add_spinnaker_link(1, 1, 0, 0, chip_0_0.ip_address)
        elif (self._width == self._height == 8) or \
                self.multiple_48_chip_boards():
            for chip in self._ethernet_connected_chips:
                if not chip.router.is_link(4):
                    self._add_spinnaker_link(
                        0, chip.x, chip.y, 4, chip.ip_address)

    def _add_spinnaker_link(
            self, spinnaker_link_id, x, y, link, board_address):
        link_data = SpinnakerLinkData(
            spinnaker_link_id, x, y, link, board_address)
        self._spinnaker_links[board_address, spinnaker_link_id] = link_data
        self._spinnaker_links[(x, y), spinnaker_link_id] = link_data

    def add_fpga_links(self):
        """ Add FPGA links that are on a given machine depending on the\
            version of the board.
        """
        if self._width == self._height == 8 or self.multiple_48_chip_boards():

            for ethernet_connected_chip in self._ethernet_connected_chips:

                # the sides of the hexagonal shape of the board are as follows
                #
                #
                #                 Top
                #                 ####
                #                #####
                #  Top Left     ###### Right
                #              #######
                #             ########
                #             #######
                #    Left     ###### Bottom Right
                #             #####
                #             Bottom
                #

                # handle the first chip
                ex = ethernet_connected_chip.x
                ey = ethernet_connected_chip.y
                ip = ethernet_connected_chip.ip_address

                # List of x, y, l1, l2, dx, dy where:
                #     x = start x
                #     y = start y
                #     l1 = first link
                #     l2 = second link
                #     dx = change in x to next
                #     dy = change in y to next
                chip_links = [(7, 3, 0, 5, -1, -1),  # Bottom Right
                              (4, 0, 4, 5, -1, 0),   # Bottom
                              (0, 0, 4, 3, 0, 1),    # Left
                              (0, 3, 2, 3, 1, 1),    # Top Left
                              (4, 7, 2, 1, 1, 0),    # Top
                              (7, 7, 0, 1, 0, -1)]   # Right

                f = 0
                lk = 0
                for i, (x, y, l1, l2, dx, dy) in enumerate(chip_links):
                    for _ in range(4):
<<<<<<< HEAD
                        fx = (x + ex) % (self._width)
                        fy = (y + ey) % (self._height)
                        self._add_fpga_link(f, lk, fx, fy, l1, ip)
=======
                        fx = (x + ex) % (self._max_chip_x + 1)
                        fy = (y + ey) % (self._max_chip_y + 1)
                        self._add_fpga_link(f, lk, fx, fy, l1, ip, ex, ey)
>>>>>>> e8722e82
                        f, lk = self._next_fpga_link(f, lk)
                        if i % 2 == 1:
                            x += dx
                            y += dy
<<<<<<< HEAD
                        fx = (x + ex) % (self._width)
                        fy = (y + ey) % (self._height)
                        self._add_fpga_link(f, lk, fx, fy, l2, ip)
=======
                        fx = (x + ex) % (self._max_chip_x + 1)
                        fy = (y + ey) % (self._max_chip_y + 1)
                        self._add_fpga_link(f, lk, fx, fy, l2, ip, ex, ey)
>>>>>>> e8722e82
                        f, lk = self._next_fpga_link(f, lk)
                        if i % 2 == 0:
                            x += dx
                            y += dy

    # pylint: disable=too-many-arguments
    def _add_fpga_link(self, fpga_id, fpga_link, x, y, link, board_address,
                       ex, ey):
        if self.is_chip_at(x, y):
            link_data = FPGALinkData(
                fpga_link_id=fpga_link, fpga_id=fpga_id,
                connected_chip_x=x, connected_chip_y=y,
                connected_link=link, board_address=board_address)
            self._fpga_links[board_address, fpga_id, fpga_link] = link_data
            # Add for the exact chip coordinates
            self._fpga_links[(x, y), fpga_id, fpga_link] = link_data
            # Add for the Ethernet chip coordinates to allow this to work too
            self._fpga_links[(ex, ey), fpga_id, fpga_link] = link_data

    @staticmethod
    def _next_fpga_link(fpga_id, fpga_link):
        if fpga_link == 15:
            return fpga_id + 1, 0
        return fpga_id, fpga_link + 1

    def __str__(self):
        return (f"[{self._origin}{self.wrap}Machine: width={self._width}, "
                f"height={self._height}, n_chips={len(self._chips)}]")

    def __repr__(self):
        return self.__str__()

    def get_cores_and_link_count(self):
        """ Get the number of cores and links from the machine

        Links are assumed to be bidirectional so the total links counted is
        half of the unidirectional links found.

        Spinnaker and fpga links are not included.

        :return: tuple of (n_cores, n_links)
        :rtype: tuple(int,int)
        """
        cores = 0
        total_links = 0
        for chip_key in self._chips:
            chip = self._chips[chip_key]
            cores += chip.n_processors
            total_links += len(chip.router)
        return cores, total_links / 2

    def cores_and_link_output_string(self):
        """ Get a string detailing the number of cores and links

        :rtype: str
        """
        cores, links = self.get_cores_and_link_count()
        return "{} cores and {} links".format(cores, links)

    @property
    def boot_chip(self):
        """ The chip used to boot the machine

        :rtype: Chip
        """
        return self._chips[0, 0]

    def get_existing_xys_on_board(self, chip):
        """ Get the chips that are on the same board as the given chip

        :param chip: The chip to find other chips on the same board as
        :return: An iterable of (x, y) coordinates of chips on the same board
        :rtype: iterable(tuple(int,int))
        """
        return self.get_existing_xys_by_ethernet(
            chip.nearest_ethernet_x, chip.nearest_ethernet_y)

    @property
    def maximum_user_cores_on_chip(self):
        """ The maximum number of user cores on any chip
        """
        return self._maximum_user_cores_on_chip

    @property
    def total_available_user_cores(self):
        """ The total number of cores on the machine which are not \
            monitor cores

        :return: total
        :rtype: int
        """
        return sum(chip.n_user_processors for chip in self.chips)

    @property
    def total_cores(self):
        """ The total number of cores on the machine, including monitors

        :return: total
        :rtype: int
        """
        return sum(
            1 for chip in self.chips for _processor in chip.processors)

    def unreachable_outgoing_chips(self):
        """
        Detects chips that can not reach any of their neighbours

        Current implementation does NOT deal with group of unreachable chips

        :return: List (hopefully empty) if the (x,y) coordinates of
            unreachable chips.
        :rtype: list(tuple(int,int))
        """
        removable_coords = list()
        for (x, y) in self.chip_coordinates:
            # If no links out of the chip work, remove it
            is_link = False
            for link in range(6):
                if self.is_link_at(x, y, link):
                    is_link = True
                    break
            if not is_link:
                removable_coords.append((x, y))
        return removable_coords

    def unreachable_incoming_chips(self):
        """
        Detects chips that are not reachable from any of their neighbours

        Current implementation does NOT deal with group of unreachable chips

        :return: List (hopefully empty) if the (x,y) coordinates of
            unreachable chips.
        :rtype: list(tuple(int,int))
        """
        removable_coords = list()
        for (x, y) in self.chip_coordinates:
            # Go through all the chips that surround this one
            moves = [(1, 0), (1, 1), (0, 1), (-1, 0), (-1, -1), (0, -1)]
            is_link = False
            for link, (x_move, y_move) in enumerate(moves):
                opposite = (link + 3) % 6
                next_x = x + x_move
                next_y = y + y_move
                if self.is_link_at(next_x, next_y, opposite):
                    is_link = True
                    break
            if not is_link:
                removable_coords.append((x, y))
        return removable_coords

    def unreachable_outgoing_local_chips(self):
        """
        Detects chips that can not reach any of their LOCAL neighbours

        Current implementation does NOT deal with group of unreachable chips

        :return: List (hopefully empty) if the (x,y) coordinates of
            unreachable chips.
        :rtype: list(tuple(int,int))
        """
        removable_coords = list()
        for chip in self._chips.values():
            # If no links out of the chip work, remove it
            is_link = False
            moves = [(1, 0), (1, 1), (0, 1), (-1, 0), (-1, -1), (0, -1)]
            x = chip.x
            y = chip.y
            nearest_ethernet_x = chip.nearest_ethernet_x
            nearest_ethernet_y = chip.nearest_ethernet_y
            for link, (x_move, y_move) in enumerate(moves):
                if chip.router.is_link(link):
                    n_x_y = (x + x_move, y + y_move)
                    if n_x_y in self._chips:
                        neighbour = self._chips[n_x_y]
                        if (neighbour.nearest_ethernet_x ==
                                nearest_ethernet_x and
                            neighbour.nearest_ethernet_y ==
                                nearest_ethernet_y):
                            is_link = True
                            break
            if not is_link:
                removable_coords.append((x, y))
        return removable_coords

    def unreachable_incoming_local_chips(self):
        """
        Detects chips that are not reachable from any of their LOCAL neighbours

        Current implementation does NOT deal with group of unreachable chips

        :return: List (hopefully empty) if the (x,y) coordinates of
            unreachable chips.
        :rtype: list(tuple(int,int))
        """
        removable_coords = list()
        for chip in self._chips.values():
            x = chip.x
            y = chip.y
            nearest_ethernet_x = chip.nearest_ethernet_x
            nearest_ethernet_y = chip.nearest_ethernet_y
            # Go through all the chips that surround this one
            moves = [(-1, 0), (-1, -1), (0, -1), (1, 0), (1, 1), (0, 1)]
            is_link = False
            for opposite, (x_move, y_move) in enumerate(moves):
                n_x_y = (x + x_move, y + y_move)
                if n_x_y in self._chips:
                    neighbour = self._chips[n_x_y]
                    if neighbour.router.is_link(opposite):
                        if (neighbour.nearest_ethernet_x ==
                                nearest_ethernet_x and
                            neighbour.nearest_ethernet_y ==
                                nearest_ethernet_y):
                            is_link = True
                            break
            if not is_link:
                removable_coords.append((x, y))
        return removable_coords

    def one_way_links(self):
        """
        :rtype: iterable(tuple(int,int,int))
        """
        link_checks = [(0, 3), (1, 4), (2, 5), (3, 0), (4, 1), (5, 2)]
        for chip in self.chips:
            for out, back in link_checks:
                link = chip.router.get_link(out)
                if link is not None:
                    if not self.is_link_at(
                            link.destination_x, link.destination_y, back):
                        yield chip.x, chip.y, out, back

    def _minimize_vector(self, x, y):
        """
        Minimizes an x, y, 0 vector.

        When vectors are minimised, (1,1,1) is added or subtracted from them.
        This process does not change the range of numbers in the vector.
        When a vector is minimal,
        it is easy to see that the range of numbers gives the
        magnitude since there are at most two non-zero numbers (with opposite
        signs) and the sum of their magnitudes will also be their range.

        This can be farther optimised with then knowledge that z is always 0

        :param int x:
        :param int y:
        :return: (x, y, z) vector
        :rtype: tuple(int,int,int)
        """
        if x > 0:
            if y > 0:
                # delta is the smaller of x or y
                if x > y:
                    return (x - y, 0, -y)
                else:
                    return (0, y - x, -x)
            else:
                # two non-zero numbers (with opposite signs)
                return (x, y, 0)
        else:
            if y > 0:
                # two non-zero numbers (with opposite signs)
                return (x, y, 0)
            else:
                # delta is the greater (nearest to zero) of x or y
                if x > y:
                    return (0, y - x, -x)
                else:
                    return (x - y, 0, -y)

    @property
    def local_xys(self):
        """
        Provides a list of local (x,y) values for a perfect board on this
        machine.

        Local (x,y)s never include wrap-arounds.

        Note: no check is done to see if any board in the machine actually
        has a chip with this local x, y

        :return: a list of (x,y) coordinates
        :rtype: iterable(tuple(int,int))
        """
        return self._local_xys

    def get_unused_xy(self):
        """
        Finds an unused xy on this machine.

        This method will not return an xy of an existing chip

        This method will not return an xy on any existing board even if that
        chip does not exist. IE it will not return xy of a dead chip

        It will however return the same unused_xy until a chip is added at
        that location

        :return: an unused xy
        :rtype: (int, int)
        """
        # get a set of xys that could be connected to any existing ethernet
        xys_by_ethernet = set()
        for ethernet in self.ethernet_connected_chips:
            xys_by_ethernet.update(
                self.get_xys_by_ethernet(ethernet.x, ethernet.y))
        x = 0
        while (True):
            for y in range(self.height):
                xy = (x, y)
                if xy not in self._chips and xy not in xys_by_ethernet:
                    return xy
            x += 1

    def _basic_concentric_xys(self, radius, start):
        """ Generates concentric xys from start without accounting for wrap
            around or checking if the chip exists

        :param int radius: The radius of rings to produce (0 = start only)
        :param tuple(int,int) start: The start coordinate
        :rtype: tuple(int,int)

        """
        x, y = start
        yield (x, y)
        for r in range(1, radius + 1):
            # Move to the next layer
            y -= 1
            # Walk around the chips at this radius
            for dx, dy in [(1, 1), (0, 1), (-1, 0), (-1, -1), (0, -1), (1, 0)]:
                for _ in range(r):
                    yield (x, y)
                    x += dx
                    y += dy<|MERGE_RESOLUTION|>--- conflicted
+++ resolved
@@ -80,11 +80,7 @@
         "_origin",
         "_spinnaker_links",
         "_maximum_user_cores_on_chip",
-<<<<<<< HEAD
-        # Declared width of the machine excluding virtual chips
-=======
         # Declared width of the machine
->>>>>>> e8722e82
         # This can not be changed
         "_width"
     )
@@ -910,28 +906,16 @@
                 lk = 0
                 for i, (x, y, l1, l2, dx, dy) in enumerate(chip_links):
                     for _ in range(4):
-<<<<<<< HEAD
                         fx = (x + ex) % (self._width)
                         fy = (y + ey) % (self._height)
-                        self._add_fpga_link(f, lk, fx, fy, l1, ip)
-=======
-                        fx = (x + ex) % (self._max_chip_x + 1)
-                        fy = (y + ey) % (self._max_chip_y + 1)
                         self._add_fpga_link(f, lk, fx, fy, l1, ip, ex, ey)
->>>>>>> e8722e82
                         f, lk = self._next_fpga_link(f, lk)
                         if i % 2 == 1:
                             x += dx
                             y += dy
-<<<<<<< HEAD
                         fx = (x + ex) % (self._width)
                         fy = (y + ey) % (self._height)
-                        self._add_fpga_link(f, lk, fx, fy, l2, ip)
-=======
-                        fx = (x + ex) % (self._max_chip_x + 1)
-                        fy = (y + ey) % (self._max_chip_y + 1)
                         self._add_fpga_link(f, lk, fx, fy, l2, ip, ex, ey)
->>>>>>> e8722e82
                         f, lk = self._next_fpga_link(f, lk)
                         if i % 2 == 0:
                             x += dx
