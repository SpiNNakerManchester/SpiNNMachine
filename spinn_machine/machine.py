--- conflicted
+++ resolved
@@ -810,23 +810,7 @@
         return sum(
             1 for chip in self.chips for _processor in chip.processors)
 
-<<<<<<< HEAD
     def unreachable_outgoing_chips(self):
-=======
-    def remove_unreachable_chips(self):
-        """ Remove chips that can't be reached or that can't reach other chips\
-            due to missing links
-        """
-        for xy in self._unreachable_incoming_chips:
-            if xy in self._chips:
-                del self._chips[xy]
-        for xy in self._unreachable_outgoing_chips:
-            if xy in self._chips:
-                del self._chips[xy]
-
-    @property
-    def _unreachable_outgoing_chips(self):
->>>>>>> 2b603276
         removable_coords = list()
         for (x, y) in self.chip_coordinates:
             # If no links out of the chip work, remove it
