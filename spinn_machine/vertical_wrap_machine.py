--- conflicted
+++ resolved
@@ -25,56 +25,36 @@
         return (self._width - 4) % 12 == 0 and self._height % 12 == 0
 
     @overrides(Machine.get_xys_by_ethernet)
-<<<<<<< HEAD
     def get_xys_by_ethernet(
             self, ethernet_x: int, ethernet_y: int) -> Iterable[XY]:
-        for (x, y) in self._local_xys:
-=======
-    def get_xys_by_ethernet(self, ethernet_x, ethernet_y):
         for (x, y) in self._chip_core_map:
->>>>>>> 933f4e18
             chip_x = (x + ethernet_x)
             chip_y = (y + ethernet_y) % self._height
             yield (chip_x, chip_y)
 
     @overrides(Machine.get_xy_cores_by_ethernet)
-<<<<<<< HEAD
     def get_xy_cores_by_ethernet(
             self, ethernet_x: int, ethernet_y: int) -> Iterable[
                 Tuple[XY, int]]:
-        for (x, y), n_cores in self.CHIPS_PER_BOARD.items():
+        for (x, y), n_cores in self._chip_core_map.items():
             yield ((x + ethernet_x), (y + ethernet_y) % self._height), n_cores
 
     @overrides(Machine.get_existing_xys_by_ethernet)
     def get_existing_xys_by_ethernet(
             self, ethernet_x: int, ethernet_y: int) -> Iterable[XY]:
-        for (x, y) in self._local_xys:
-=======
-    def get_xy_cores_by_ethernet(self, ethernet_x, ethernet_y):
-        for (x, y), n_cores in self._chip_core_map.items():
-            yield ((x + ethernet_x), (y + ethernet_y) % self._height), n_cores
-
-    @overrides(Machine.get_existing_xys_by_ethernet)
-    def get_existing_xys_by_ethernet(self, ethernet_x, ethernet_y):
         for (x, y) in self._chip_core_map:
->>>>>>> 933f4e18
             chip_xy = ((x + ethernet_x),
                        (y + ethernet_y) % self._height)
             if chip_xy in self._chips:
                 yield chip_xy
 
     @overrides(Machine.get_down_xys_by_ethernet)
-<<<<<<< HEAD
     def get_down_xys_by_ethernet(
             self, ethernet_x: int, ethernet_y: int) -> Iterable[XY]:
-        for (x, y) in self._local_xys:
-=======
-    def get_down_xys_by_ethernet(self, ethernet_x, ethernet_y):
         for (x, y) in self._chip_core_map:
->>>>>>> 933f4e18
             chip_xy = ((x + ethernet_x),
                        (y + ethernet_y) % self._height)
-            if (chip_xy) not in self._chips:
+            if chip_xy not in self._chips:
                 yield chip_xy
 
     @overrides(Machine.xy_over_link)
