from collections import OrderedDict
from spinn_machine.core_subset import CoreSubset


class CoreSubsets(object):
    """ Represents a group of CoreSubsets, with a maximum of one per chip
    """

<<<<<<< HEAD
    __slots__ = [
        #  An iterable of cores for each desired chip
        "_core_subsets"
    ]
=======
    __slots__ = ("_core_subsets")
>>>>>>> d2a59f1b

    def __init__(self, core_subsets=None):
        """
        :param core_subsets: An iterable of cores for each desired chip
        :type core_subsets: iterable of\
                    :py:class:`spinn_machine.core_subset.CoreSubset`
        :raise spinnman.exceptions.SpinnmanInvalidParameterException: If there\
                    is more than one subset with the same core x and y\
                    coordinates
        """
        self._core_subsets = OrderedDict()
        if core_subsets is not None:
            for core_subset in core_subsets:
                self.add_core_subset(core_subset)

    def add_core_subset(self, core_subset):
        """ Add a core subset to the set

        :param core_subset: The core subset to add
        :type core_subset: :py:class:`spinn_machine.core_subset.CoreSubset`
        :return: Nothing is returned
        :rtype: None
        """
        if (core_subset.x, core_subset.y) not in self._core_subsets:
            self._core_subsets[(core_subset.x, core_subset.y)] = core_subset
        else:
            for processor_id in core_subset.processor_ids:
                self._core_subsets[(core_subset.x, core_subset.y)]\
                    .add_processor(processor_id)

    def add_processor(self, x, y, processor_id):
        """ Add a processor on a given chip to the set

        :param x: The x-coordinate of the chip
        :type x: int
        :param y: The y-coordinate of the chip
        :type y: int
        :param processor_id: A processor id
        :type processor_id: int
        :return: Nothing is returned
        :rtype: None
        """
        if (x, y) not in self._core_subsets:
            self.add_core_subset(CoreSubset(x, y, []))
        self._core_subsets[(x, y)].add_processor(processor_id)

    def is_chip(self, x, y):
        """ Determine if the chip with coordinates (x, y) is in the subset

        :param x: The x-coordinate of a chip
        :type x: int
        :param y: The y-coordinate of a chip
        :type y: int
        :return: True if the chip with coordinates (x, y) is in the subset
        :rtype: bool
        """
        return (x, y) in self._core_subsets

    def is_core(self, x, y, processor_id):
        """ Determine if there is a chip with coordinates (x, y) in the\
            subset, which has a core with the given id in the subset

        :param x: The x-coordinate of a chip
        :type x: int
        :param y: The y-coordinate of a chip
        :type y: int
        :param processor_id: The id of a core
        :type processor_id: int
        :return: True if there is a chip with coordinates (x, y) in the\
                    subset, which has a core with the given id in the subset
        """
        if (x, y) not in self._core_subsets:
            return False
        return processor_id in self._core_subsets[(x, y)]

    @property
    def core_subsets(self):
        """ The one-per-chip subsets

        :return: Iterable of core subsets
        :rtype: iterable of :py:class:`spinn_machine.core_subset.CoreSubset`
        """
        return self._core_subsets.itervalues()

    def get_core_subset_for_chip(self, x, y):
        """ Get the core subset for a chip

        :param x: The x-coordinate of a chip
        :type x: int
        :param y: The y-coordinate of a chip
        :type y: int
        :return: The core subset of a chip, which will be empty if not added
        :rtype: :py:class:`spinn_machine.core_subset.CoreSubset`
        """
        if (x, y) not in self._core_subsets:
            return CoreSubset(x, y, [])
        return self._core_subsets[(x, y)]

    def __iter__(self):
        """ Iterable of core_subsets
        """
        return self._core_subsets.itervalues()

    def __len__(self):
        """ The total number of processors that are in these core subsets
        """
        counter = 0
        for (x, y) in self._core_subsets:
            counter += len(self._core_subsets[(x, y)])
        return counter

    def __contains__(self, x_y_tuple):
        """ True if the given coordinates are in the set

        :param x_y_tuple:\
            Either a 2-tuple of x, y coordinates or a 3-tuple or x, y,\
            processor_id coordinates
        """
        if len(x_y_tuple) == 2:
            (x, y) = x_y_tuple
            return self.is_chip(x, y)
        else:
            (x, y, p) = x_y_tuple
            return self.is_core(x, y, p)

    def __get_item__(self, x_y_tuple):
        """ The core subset for the given x, y tuple
        """
        return self._core_subsets[x_y_tuple]<|MERGE_RESOLUTION|>--- conflicted
+++ resolved
@@ -6,14 +6,7 @@
     """ Represents a group of CoreSubsets, with a maximum of one per chip
     """
 
-<<<<<<< HEAD
-    __slots__ = [
-        #  An iterable of cores for each desired chip
-        "_core_subsets"
-    ]
-=======
     __slots__ = ("_core_subsets")
->>>>>>> d2a59f1b
 
     def __init__(self, core_subsets=None):
         """
