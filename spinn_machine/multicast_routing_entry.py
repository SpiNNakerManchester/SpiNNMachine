<<<<<<< HEAD
try:
    from collections.abc import OrderedDict
except ImportError:
    from collections import OrderedDict
=======
# Copyright (c) 2017-2019 The University of Manchester
#
# This program is free software: you can redistribute it and/or modify
# it under the terms of the GNU General Public License as published by
# the Free Software Foundation, either version 3 of the License, or
# (at your option) any later version.
#
# This program is distributed in the hope that it will be useful,
# but WITHOUT ANY WARRANTY; without even the implied warranty of
# MERCHANTABILITY or FITNESS FOR A PARTICULAR PURPOSE.  See the
# GNU General Public License for more details.
#
# You should have received a copy of the GNU General Public License
# along with this program.  If not, see <http://www.gnu.org/licenses/>.

>>>>>>> a39a4170
from .exceptions import (
    SpinnMachineAlreadyExistsException, SpinnMachineInvalidParameterException)
from spinn_machine.router import Router


class MulticastRoutingEntry(object):
    """ Represents an entry in a SpiNNaker chip's multicast routing table
    """

    __slots__ = (
        "_routing_entry_key", "_mask", "_defaultable", "_processor_ids",
        "_link_ids", "_spinnaker_route"
    )

    # pylint: disable=too-many-arguments
    def __init__(self, routing_entry_key, mask, processor_ids=None,
                 link_ids=None, defaultable=False, spinnaker_route=None):
        """
        :param routing_entry_key: The routing key_combo
        :type routing_entry_key: int
        :param mask: The route key_combo mask
        :type mask: int
        :param processor_ids: The destination processor IDs
        :type processor_ids: iterable(int)
        :param link_ids: The destination link IDs
        :type link_ids: iterable(int)
        :param defaultable: if this entry is defaultable (it receives packets \
            from its directly opposite route position)
        :type defaultable: bool
        :raise spinn_machine.exceptions.SpinnMachineAlreadyExistsException:
            * If processor_ids contains the same ID more than once
            * If link_ids contains the same ID more than once
        """
        self._routing_entry_key = routing_entry_key
        self._mask = mask
        self._defaultable = defaultable

        if (routing_entry_key & mask) != routing_entry_key:
            raise SpinnMachineInvalidParameterException(
                "key_mask_combo and mask",
                "{} and {}".format(routing_entry_key, mask),
                "The key combo is changed when masked with the mask. This"
                " is determined to be an error in the tool chain. Please "
                "correct this and try again.")

        # Add processor IDs, checking that there is only one of each
        if spinnaker_route is None:
            self._processor_ids = set()
            for processor_id in processor_ids:
                if processor_id in self._processor_ids:
                    raise SpinnMachineAlreadyExistsException(
                        "processor ID", str(processor_id))
                self._processor_ids.add(processor_id)
                # Add link IDs, checking that there is only one of each
            self._link_ids = set()
            for link_id in link_ids:
                if link_id in self._link_ids:
                    raise SpinnMachineAlreadyExistsException(
                        "link ID", str(link_id))
                self._link_ids.add(link_id)
            self._spinnaker_route = self._calc_spinnaker_route()
        else:
            self._spinnaker_route = spinnaker_route
            self._processor_ids = None
            self._link_ids = None

    @property
    def routing_entry_key(self):
        """ The routing key

        :return: The routing key
        :rtype: int
        """
        return self._routing_entry_key

    @property
    def mask(self):
        """ The routing mask

        :return: The routing mask
        :rtype: int
        """
        return self._mask

    @property
    def processor_ids(self):
        """ The destination processor IDs

        :return: An iterable of processor IDs
        :rtype: iterable(int)
        """
        if self._processor_ids is None:
            self._processor_ids, self._link_ids = self._calc_routing_ids()
        return self._processor_ids

    @property
    def link_ids(self):
        """ The destination link IDs

        :return: An iterable of link IDs
        :rtype: iterable(int)
        """
        if self._link_ids is None:
            self._processor_ids, self._link_ids = self._calc_routing_ids()
        return self._link_ids

    @property
    def defaultable(self):
        """ Whether this entry is a defaultable entry

        :return: the bool that represents if a entry is defaultable or not
        :rtype: bool
        """
        return self._defaultable

    @property
    def spinnaker_route(self):
        return self._spinnaker_route

    def merge(self, other_entry):
        """ Merges together two multicast routing entries.  The entry to merge\
            must have the same key and mask.  The merge will join the\
            processor IDs and link IDs from both the entries.  This could be\
            used to add a new destination to an existing route in a\
            routing table. It is also possible to use the add (`+`) operator\
            or the or (`|`) operator with the same effect.

        :param other_entry: The multicast entry to merge with this entry
        :type other_entry: :py:class:`~spinn_machine.MulticastRoutingEntry`
        :return: A new multicast routing entry with merged destinations
        :rtype: :py:class:`~spinn_machine.MulticastRoutingEntry`
        :raise spinn_machine.exceptions.SpinnMachineInvalidParameterException:\
            If the key and mask of the other entry do not match
        """
        if other_entry.routing_entry_key != self.routing_entry_key:
            raise SpinnMachineInvalidParameterException(
                "other_entry.key", hex(other_entry.routing_entry_key),
                "The key does not match {}".format(
                    hex(self.routing_entry_key)))

        if other_entry.mask != self.mask:
            raise SpinnMachineInvalidParameterException(
                "other_entry.mask", hex(other_entry.mask),
                "The mask does not match {}".format(hex(self.mask)))

        defaultable = self._defaultable
        if self._defaultable != other_entry.defaultable:
            defaultable = False

        new_entry = MulticastRoutingEntry(
            self.routing_entry_key, self.mask,
            self._processor_ids.union(other_entry.processor_ids),
            self._link_ids.union(other_entry.link_ids), defaultable)
        return new_entry

    def __add__(self, other_entry):
        """ Allows overloading of `+` to merge two entries together.\
            See :py:meth:`merge`
        """
        return self.merge(other_entry)

    def __or__(self, other_entry):
        """ Allows overloading of `|` to merge two entries together.\
            See :py:meth:`merge`
        """
        return self.merge(other_entry)

    def __eq__(self, other_entry):
        if not isinstance(other_entry, MulticastRoutingEntry):
            return False
        if self.routing_entry_key != other_entry.routing_entry_key:
            return False
        if self.mask != other_entry.mask:
            return False
        if self._spinnaker_route != other_entry._spinnaker_route:
            return False
        return (self._defaultable == other_entry.defaultable)

    def __ne__(self, other):
        return not self.__eq__(other)

    def __repr__(self):
        return "{}:{}:{}:{{{}}}:{{{}}}".format(
            self._routing_entry_key, self._mask, self._defaultable,
            ", ".join(map(str, self.processor_ids)),
            ", ".join(map(str, self.link_ids)))

    def __str__(self):
        return self.__repr__()

    def __getstate__(self):
        return dict(
            (slot, getattr(self, slot))
            for slot in self.__slots__
            if hasattr(self, slot)
        )

    def __setstate__(self, state):
        for slot, value in state.items():
            setattr(self, slot, value)

<<<<<<< HEAD
    def get_generality(self):
        """Count the number of Xs in the key-mask pair.

        For example, there are 32 Xs in ``0x00000000/0x00000000``::

            >>> _get_generality(0x0, 0x0)
            32

        And no Xs in ``0xffffffff/0xffffffff``::

            >>> _get_generality(0xffffffff, 0xffffffff)
            0
        """
        xs = (~self._routing_entry_key) & (~self._mask)
        return sum(1 for i in range(32) if xs & (1 << i))

=======
>>>>>>> a39a4170
    def _calc_spinnaker_route(self):
        """ Convert a routing table entry represented in software to a\
            binary routing table entry usable on the machine

        :rtype: int
        """
        route_entry = 0
        for processor_id in self.processor_ids:
            route_entry |= (1 << (Router.MAX_LINKS_PER_ROUTER + processor_id))
        for link_id in self.link_ids:
            route_entry |= (1 << link_id)
        return route_entry

    def _calc_routing_ids(self):
        """ Convert a binary routing table entry usable on the machine to \
            lists of route IDs usable in a routing table entry represented in \
            software.

        :rtype: tuple(list(int), list(int))
        """
        processor_ids = [pi for pi in range(0, Router.MAX_CORES_PER_ROUTER)
                         if self._spinnaker_route & 1 <<
                         (Router.MAX_LINKS_PER_ROUTER + pi)]
        link_ids = [li for li in range(0, Router.MAX_LINKS_PER_ROUTER)
                    if self._spinnaker_route & 1 << li]
<<<<<<< HEAD
        return processor_ids, link_ids

    def to_json(self):
        json_obj = OrderedDict()
        json_obj["key"] = self._routing_entry_key
        json_obj["mask"] = self._mask
        json_obj["defaultable"] = self.defaultable
        json_obj["route"] = self._spinnaker_route
        return json_obj

    @staticmethod
    def from_json(json_obj):
        entry = MulticastRoutingEntry(
            json_obj["key"], json_obj["mask"], defaultable=False,
            spinnaker_route=json_obj["route"])
        entry._calc_routing_ids()
        return entry
=======
        return processor_ids, link_ids
>>>>>>> a39a4170
<|MERGE_RESOLUTION|>--- conflicted
+++ resolved
@@ -1,9 +1,3 @@
-<<<<<<< HEAD
-try:
-    from collections.abc import OrderedDict
-except ImportError:
-    from collections import OrderedDict
-=======
 # Copyright (c) 2017-2019 The University of Manchester
 #
 # This program is free software: you can redistribute it and/or modify
@@ -19,7 +13,6 @@
 # You should have received a copy of the GNU General Public License
 # along with this program.  If not, see <http://www.gnu.org/licenses/>.
 
->>>>>>> a39a4170
 from .exceptions import (
     SpinnMachineAlreadyExistsException, SpinnMachineInvalidParameterException)
 from spinn_machine.router import Router
@@ -221,25 +214,6 @@
         for slot, value in state.items():
             setattr(self, slot, value)
 
-<<<<<<< HEAD
-    def get_generality(self):
-        """Count the number of Xs in the key-mask pair.
-
-        For example, there are 32 Xs in ``0x00000000/0x00000000``::
-
-            >>> _get_generality(0x0, 0x0)
-            32
-
-        And no Xs in ``0xffffffff/0xffffffff``::
-
-            >>> _get_generality(0xffffffff, 0xffffffff)
-            0
-        """
-        xs = (~self._routing_entry_key) & (~self._mask)
-        return sum(1 for i in range(32) if xs & (1 << i))
-
-=======
->>>>>>> a39a4170
     def _calc_spinnaker_route(self):
         """ Convert a routing table entry represented in software to a\
             binary routing table entry usable on the machine
@@ -265,24 +239,4 @@
                          (Router.MAX_LINKS_PER_ROUTER + pi)]
         link_ids = [li for li in range(0, Router.MAX_LINKS_PER_ROUTER)
                     if self._spinnaker_route & 1 << li]
-<<<<<<< HEAD
-        return processor_ids, link_ids
-
-    def to_json(self):
-        json_obj = OrderedDict()
-        json_obj["key"] = self._routing_entry_key
-        json_obj["mask"] = self._mask
-        json_obj["defaultable"] = self.defaultable
-        json_obj["route"] = self._spinnaker_route
-        return json_obj
-
-    @staticmethod
-    def from_json(json_obj):
-        entry = MulticastRoutingEntry(
-            json_obj["key"], json_obj["mask"], defaultable=False,
-            spinnaker_route=json_obj["route"])
-        entry._calc_routing_ids()
-        return entry
-=======
-        return processor_ids, link_ids
->>>>>>> a39a4170
+        return processor_ids, link_ids