language: python
matrix:
  include:
    - python: "2.7"
    - pytest

virtualenv:
  system_site_packages: true

<<<<<<< HEAD
install:
  - pip install --upgrade git+git://github.com/SpiNNakerManchester/SpiNNUtils.git@master
=======
before_install:
  # SpiNNakerManchester internal dependencies; development mode
  - pip install --upgrade git+git://github.com/SpiNNakerManchester/SpiNNUtils.git@$TRAVIS_BRANCH || pip install --upgrade git+git://github.com/SpiNNakerManchester/SpiNNUtils.git@master

before_script:
>>>>>>> e494faac
  - python ./setup.py install
before_script:
  - pip install -r requirements-test.txt

script:
  - py.test .
  # Code quality check
  - flake8 spinn_machine unittests
  - cd doc/source
  - sphinx-build -T -E -b html -d _build/doctrees-readthedocsdirhtml -D language=en . _build/html
  - sphinx-build -T -b json -d _build/doctrees-json -D language=en . _build/json
  - sphinx-build -T -b singlehtml -d _build/doctrees-readthedocssinglehtmllocalmedia -D language=en . _build/localmedia<|MERGE_RESOLUTION|>--- conflicted
+++ resolved
@@ -7,18 +7,12 @@
 virtualenv:
   system_site_packages: true
 
-<<<<<<< HEAD
-install:
-  - pip install --upgrade git+git://github.com/SpiNNakerManchester/SpiNNUtils.git@master
-=======
 before_install:
   # SpiNNakerManchester internal dependencies; development mode
   - pip install --upgrade git+git://github.com/SpiNNakerManchester/SpiNNUtils.git@$TRAVIS_BRANCH || pip install --upgrade git+git://github.com/SpiNNakerManchester/SpiNNUtils.git@master
 
 before_script:
->>>>>>> e494faac
   - python ./setup.py install
-before_script:
   - pip install -r requirements-test.txt
 
 script:
