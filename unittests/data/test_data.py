--- conflicted
+++ resolved
@@ -98,9 +98,10 @@
             MachineDataView.where_is_chip(None)
         )
 
-<<<<<<< HEAD
     def test_v_to_p(self):
         writer = MachineDataWriter.setup()
+        # TODO SPIN2
+        set_config("Machine", "version", FIVE)
         # Before setting
         self.assertEqual(None, writer.get_physical_core_id((1, 2), 3))
         self.assertEqual("", writer.get_physical_core_string((1, 2), 3))
@@ -120,7 +121,7 @@
         self.assertEqual(None, writer.get_physical_core_id((1, 2), 19))
         self.assertEqual("",
                          writer.get_physical_core_string((1, 2), 19))
-=======
+
     def test_mock_any(self):
         # Should work with any version
         set_config("Machine", "versions", VersionStrings.ANY.text)
@@ -168,5 +169,4 @@
         writer.add_monitor_core(False)
         writer.add_monitor_core(True)
         self.assertEqual(2, MachineDataView.get_all_monitor_cores())
-        self.assertEqual(3, MachineDataView.get_ethernet_monitor_cores())
->>>>>>> 3c53f25c
+        self.assertEqual(3, MachineDataView.get_ethernet_monitor_cores())