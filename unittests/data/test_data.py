--- conflicted
+++ resolved
@@ -96,7 +96,6 @@
             MachineDataView.where_is_chip(None)
         )
 
-<<<<<<< HEAD
     def test_mock_any(self):
         # Should work with any version
         set_config("Machine", "version", ANY_VERSION)
@@ -133,7 +132,7 @@
         set_config("Machine", "version", 201)
         # check there is a value not what it is
         MachineDataView.get_machine()
-=======
+
     def test_get_monitors(self):
         writer = MachineDataWriter.setup()
         self.assertEqual(0, MachineDataView.get_all_monitor_cores())
@@ -144,5 +143,4 @@
         writer.add_monitor_core(False)
         writer.add_monitor_core(True)
         self.assertEqual(2, MachineDataView.get_all_monitor_cores())
-        self.assertEqual(3, MachineDataView.get_ethernet_monitor_cores())
->>>>>>> a082196c
+        self.assertEqual(3, MachineDataView.get_ethernet_monitor_cores())