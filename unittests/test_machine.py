--- conflicted
+++ resolved
@@ -17,28 +17,8 @@
     test for testing the python representation of a spinnaker machine
     """
 
-<<<<<<< HEAD
-    def test_create_new_machine(self):
-        """
-        test creating a new machine
-
-        :rtype: None
-        """
-        flops = 1000
-        (e, ne, n, w, sw, s) = range(6)
-
-        processors = list()
-        for i in range(18):
-            processors.append(proc.Processor(i, flops))
-
-        links = list()
-        links.append(link.Link(0, 0, 0, 0, 1, s, s))
-
-        _sdram = sdram.SDRAM(128)
-=======
     def setUp(self):
         self._sdram = sdram.SDRAM(128)
->>>>>>> 1353f4ec
 
         (e, _, n, w, _, s) = range(6)
         links = list()
@@ -120,14 +100,9 @@
 
     def test_machine_add_chip(self):
         """
-<<<<<<< HEAD
-        test the add_chip emthod of the machine object
-
-        :rtype: None
-=======
         test the add_chip method of the machine object
-        :return:
->>>>>>> 1353f4ec
+
+        :rtype: None
         """
         processors = self._create_processors()
         new_machine = machine.Machine(self._create_chips(processors), 0, 0)
@@ -227,16 +202,10 @@
 
     def test_machine_is_chip_at_true(self):
         """
-<<<<<<< HEAD
-        test the is_chip_at function of the machine with a postiion to
-        request whcih does indeed contain a chip
-
-        :rtype: None
-=======
         test the is_chip_at function of the machine with a position to
         request which does indeed contain a chip
-        :return:
->>>>>>> 1353f4ec
+
+        :rtype: None
         """
         chips = self._create_chips()
 
@@ -245,16 +214,10 @@
 
     def test_machine_is_chip_at_false(self):
         """
-<<<<<<< HEAD
-        test the is_chip_at function of the machine with a postiion to
-        request whcih does not contain a chip
-
-        :rtype: None
-=======
         test the is_chip_at function of the machine with a position to
         request which does not contain a chip
-        :return:
->>>>>>> 1353f4ec
+
+        :rtype: None
         """
         chips = self._create_chips()
         new_machine = machine.Machine(chips, 0, 0)
