--- conflicted
+++ resolved
@@ -2,15 +2,9 @@
 test for testing the python representation of a spinnaker machine
 """
 import unittest
-<<<<<<< HEAD
-from spinn_machine import Processor, Link, SDRAM, Router, Chip
-from spinn_machine.machine_factory import (
-    machine_from_chips, machine_from_size, machine_repair)
-=======
 from spinn_machine import (
     Processor, Link, SDRAM, Router, Chip, machine_from_chips,
     machine_from_size)
->>>>>>> 6cdc27b0
 from spinn_machine.exceptions import SpinnMachineAlreadyExistsException
 
 
