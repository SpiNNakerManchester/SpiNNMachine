--- conflicted
+++ resolved
@@ -87,21 +87,16 @@
         with self.assertRaises(Exception):
             new_chip.get_first_none_monitor_processor()
 
+
     def test_processors(self):
         new_chip = self._create_chip(self._x, self._y, self.n_processors,
                                      self._router, self._sdram, self._ip)
-<<<<<<< HEAD
-        all_p = set(new_chip.processors)
+        all_p = set(new_chip.all_processor_ids)
         self.assertEqual(len(all_p), new_chip.n_processors)
-        self.assertEqual(len(all_p), len(set(new_chip.all_processor_ids)))
-        users = set(new_chip.placeable_processors)
+        users = set(new_chip.placable_processors_ids)
         self.assertEqual(len(users), new_chip.n_placable_processors)
-        self.assertEqual(len(users),
-                         len(set(new_chip.placable_processors_ids)))
-        monitors = set(new_chip.scamp_processors)
+        monitors = set(new_chip.scamp_processors_ids)
         self.assertEqual(users.union(monitors), all_p)
-        self.assertEqual(len(monitors),
-                         len(set(new_chip.scamp_processors_ids)))
 
     def test_is_xy(self):
         chip24 = self._create_chip(
@@ -123,15 +118,6 @@
         self.assertEqual([chip24, chip00, chip36], [(2, 4), xy00, xy36])
         self.assertEqual([(2, 4), xy00, xy36], [chip24, chip00, chip36])
         self.assertEqual([chip24, xy00, chip36], [(2, 4), chip00, xy36])
-=======
-        all_p = set(new_chip.all_processor_ids)
-        self.assertEqual(len(all_p), new_chip.n_processors)
-        users = set(new_chip.user_processors_ids)
-        self.assertEqual(len(users), new_chip.n_user_processors)
-        monitors = set(new_chip.monitor_processors_ids)
-        self.assertEqual(users.union(monitors), all_p)
-        self.assertEqual(len(monitors), new_chip.n_monitor_processors)
->>>>>>> 45f5281e
 
 
 if __name__ == '__main__':
