# Copyright (c) 2017 The University of Manchester
#
# Licensed under the Apache License, Version 2.0 (the "License");
# you may not use this file except in compliance with the License.
# You may obtain a copy of the License at
#
#     https://www.apache.org/licenses/LICENSE-2.0
#
# Unless required by applicable law or agreed to in writing, software
# distributed under the License is distributed on an "AS IS" BASIS,
# WITHOUT WARRANTIES OR CONDITIONS OF ANY KIND, either express or implied.
# See the License for the specific language governing permissions and
# limitations under the License.

from tempfile import mktemp
import unittest
from spinn_utilities.config_holder import set_config
from spinn_machine.virtual_machine import (
    virtual_machine_by_boards, virtual_machine_by_min_size)
from spinn_machine.data.machine_data_writer import MachineDataWriter
from spinn_machine.config_setup import unittest_setup
from spinn_machine.json_machine import (machine_from_json, to_json_path)
from spinn_machine.version import BIG_MACHINE, FOUR_PLUS_CHIPS


class TestJsonMachine(unittest.TestCase):

    def setUp(self):
        unittest_setup()

<<<<<<< HEAD
    def test_json_version_3(self):
        set_config("Machine", "version", 3)
        vm = virtual_machine(width=2, height=2)
=======
    def test_json_version_5_hole(self):
        set_config("Machine", "down_chips", "3,3")
        vm = virtual_machine_by_min_size(width=8, height=8)
>>>>>>> a082196c
        MachineDataWriter.mock().set_machine(vm)
        jpath = mktemp("json")
        to_json_path(jpath)
        jm = machine_from_json(jpath)
        vstr = str(vm).replace("Virtual", "")
        jstr = str(jm).replace("Json", "")
        self.assertEqual(vstr, jstr)
        for vchip, jchip in zip(vm, jm):
            self.assertEqual(str(vchip), str(jchip))

<<<<<<< HEAD
    def test_json_version_5(self):
        set_config("Machine", "version", 5)
        vm = virtual_machine(width=8, height=8)
=======
    def test_exceptions(self):
        vm = virtual_machine_by_min_size(width=8, height=8)
>>>>>>> a082196c
        MachineDataWriter.mock().set_machine(vm)
        jpath = mktemp("json")
        to_json_path(jpath)
        jm = machine_from_json(jpath)
        vstr = str(vm).replace("Virtual", "")
        jstr = str(jm).replace("Json", "")
        self.assertEqual(vstr, jstr)
        for vchip, jchip in zip(vm, jm):
            self.assertEqual(str(vchip), str(jchip))

<<<<<<< HEAD
    def test_json_version_201(self):
        set_config("Machine", "version", 201)
        vm = virtual_machine(width=1, height=1)
        MachineDataWriter.mock().set_machine(vm)
        jpath = mktemp("json")
        to_json_path(jpath)
        jm = machine_from_json(jpath)
        vstr = str(vm).replace("Virtual", "")
        jstr = str(jm).replace("Json", "")
        self.assertEqual(vstr, jstr)
        for vchip, jchip in zip(vm, jm):
            self.assertEqual(str(vchip), str(jchip))

    def test_json_hole(self):
        set_config("Machine", "version", BIG_MACHINE)
        set_config("Machine", "down_chips", "3,3")
        writer = MachineDataWriter.mock()
        width, heigth = writer.get_machine_version().board_shape
        vm = virtual_machine(width, heigth)
        writer.set_machine(vm)
        jpath = mktemp("json")
        to_json_path(jpath)
        jm = machine_from_json(jpath)
        vstr = str(vm).replace("Virtual", "")
        jstr = str(jm).replace("Json", "")
        self.assertEqual(vstr, jstr)
        for vchip, jchip in zip(vm, jm):
            self.assertEqual(str(vchip), str(jchip))

    def test_exceptions(self):
        set_config("Machine", "version", FOUR_PLUS_CHIPS)
        writer = MachineDataWriter.mock()
        width, heigth = writer.get_machine_version().board_shape
        vm = virtual_machine(width, heigth)
        writer.set_machine(vm)
        chip01 = vm[0, 1]
        router01 = chip01.router
        router01._n_available_multicast_entries =  \
            router01._n_available_multicast_entries - 20
        chip10 = vm[1, 0]
        chip10._sdram = 50000000
        chip10._tag_ids = [2, 3]
        jpath = mktemp("json")
        to_json_path(jpath)
        jm = machine_from_json(jpath)
        for vchip, jchip in zip(vm, jm):
            self.assertEqual(str(vchip), str(jchip))
        vchip10 = jm[1, 0]
        self.assertEqual(vchip10.tag_ids, chip10.tag_ids)

    def test_monitor_exceptions(self):
        set_config("Machine", "version", FOUR_PLUS_CHIPS)
        writer = MachineDataWriter.mock()
        width, heigth = writer.get_machine_version().board_shape
        vm = virtual_machine(width, heigth)
        writer.set_machine(vm)
        chip01 = vm[0, 1]
        # Hack in an extra monitor
        chip01._scamp_processors = tuple([0, 1])
        chip01._placable_processors = tuple([2, 3, 4, 5, 6, 7, 8, 9])
=======
    def test_monitor_exceptions(self):
        vm = virtual_machine_by_boards(1)
        MachineDataWriter.mock().set_machine(vm)
        for chip in vm.chips:
            if chip.ip_address is None:
                break
        # Hack in an extra monitor
        chip._scamp_processors = tuple([0, 1])
        chip._placable_processors = tuple([2, 3, 4, 5, 6, 7, 8, 9])
>>>>>>> a082196c
        jpath = mktemp("json")
        # Should still be able to write json even with more than one monitor
        to_json_path(jpath)
        # However we dont need to support reading back with more than 1 monitor
        with self.assertRaises(NotImplementedError):
            machine_from_json(jpath)

    def test_ethernet_exceptions(self):
<<<<<<< HEAD
        set_config("Machine", "version", BIG_MACHINE)
        writer = MachineDataWriter.mock()
        width, heigth = writer.get_machine_version().board_shape
        vm = virtual_machine(width*2, heigth*2)
        writer.set_machine(vm)
        chip_e_1 = vm.ethernet_connected_chips[1]
        router_e_1= chip_e_1.router
        router_e_1._n_available_multicast_entries =  \
            router_e_1._n_available_multicast_entries - 20
        chip_e_1._sdram = 50000000
        chip_e_1._tag_ids = [2, 3]
=======
        vm = virtual_machine_by_boards(2)
        MachineDataWriter.mock().set_machine(vm)
        eth2 = vm.ethernet_connected_chips[1]
        router2 = eth2.router
        router2._n_available_multicast_entries =  \
            router2._n_available_multicast_entries - 20
        eth2._sdram = 50000000
        eth2._tag_ids = [2, 3]
>>>>>>> a082196c
        jpath = mktemp("json")
        to_json_path(jpath)
        jm = machine_from_json(jpath)
        for vchip, jchip in zip(vm, jm):
            self.assertEqual(str(vchip), str(jchip))
<<<<<<< HEAD
        vchip_e_1 = jm.ethernet_connected_chips[1]
        self.assertEqual(vchip_e_1.tag_ids, chip_e_1.tag_ids)
=======
        jeth2 = jm.ethernet_connected_chips[1]
        self.assertEqual(jeth2.tag_ids, eth2.tag_ids)
>>>>>>> a082196c


if __name__ == '__main__':
    unittest.main()<|MERGE_RESOLUTION|>--- conflicted
+++ resolved
@@ -15,8 +15,7 @@
 from tempfile import mktemp
 import unittest
 from spinn_utilities.config_holder import set_config
-from spinn_machine.virtual_machine import (
-    virtual_machine_by_boards, virtual_machine_by_min_size)
+from spinn_machine import virtual_machine, virtual_machine_by_boards
 from spinn_machine.data.machine_data_writer import MachineDataWriter
 from spinn_machine.config_setup import unittest_setup
 from spinn_machine.json_machine import (machine_from_json, to_json_path)
@@ -28,15 +27,9 @@
     def setUp(self):
         unittest_setup()
 
-<<<<<<< HEAD
     def test_json_version_3(self):
         set_config("Machine", "version", 3)
         vm = virtual_machine(width=2, height=2)
-=======
-    def test_json_version_5_hole(self):
-        set_config("Machine", "down_chips", "3,3")
-        vm = virtual_machine_by_min_size(width=8, height=8)
->>>>>>> a082196c
         MachineDataWriter.mock().set_machine(vm)
         jpath = mktemp("json")
         to_json_path(jpath)
@@ -47,14 +40,9 @@
         for vchip, jchip in zip(vm, jm):
             self.assertEqual(str(vchip), str(jchip))
 
-<<<<<<< HEAD
     def test_json_version_5(self):
         set_config("Machine", "version", 5)
         vm = virtual_machine(width=8, height=8)
-=======
-    def test_exceptions(self):
-        vm = virtual_machine_by_min_size(width=8, height=8)
->>>>>>> a082196c
         MachineDataWriter.mock().set_machine(vm)
         jpath = mktemp("json")
         to_json_path(jpath)
@@ -65,7 +53,6 @@
         for vchip, jchip in zip(vm, jm):
             self.assertEqual(str(vchip), str(jchip))
 
-<<<<<<< HEAD
     def test_json_version_201(self):
         set_config("Machine", "version", 201)
         vm = virtual_machine(width=1, height=1)
@@ -83,8 +70,7 @@
         set_config("Machine", "version", BIG_MACHINE)
         set_config("Machine", "down_chips", "3,3")
         writer = MachineDataWriter.mock()
-        width, heigth = writer.get_machine_version().board_shape
-        vm = virtual_machine(width, heigth)
+        vm = virtual_machine_by_boards(1)
         writer.set_machine(vm)
         jpath = mktemp("json")
         to_json_path(jpath)
@@ -98,8 +84,7 @@
     def test_exceptions(self):
         set_config("Machine", "version", FOUR_PLUS_CHIPS)
         writer = MachineDataWriter.mock()
-        width, heigth = writer.get_machine_version().board_shape
-        vm = virtual_machine(width, heigth)
+        vm = virtual_machine_by_boards(1)
         writer.set_machine(vm)
         chip01 = vm[0, 1]
         router01 = chip01.router
@@ -117,17 +102,7 @@
         self.assertEqual(vchip10.tag_ids, chip10.tag_ids)
 
     def test_monitor_exceptions(self):
-        set_config("Machine", "version", FOUR_PLUS_CHIPS)
-        writer = MachineDataWriter.mock()
-        width, heigth = writer.get_machine_version().board_shape
-        vm = virtual_machine(width, heigth)
-        writer.set_machine(vm)
-        chip01 = vm[0, 1]
-        # Hack in an extra monitor
-        chip01._scamp_processors = tuple([0, 1])
-        chip01._placable_processors = tuple([2, 3, 4, 5, 6, 7, 8, 9])
-=======
-    def test_monitor_exceptions(self):
+        set_config("Machine", "version", BIG_MACHINE)
         vm = virtual_machine_by_boards(1)
         MachineDataWriter.mock().set_machine(vm)
         for chip in vm.chips:
@@ -136,7 +111,6 @@
         # Hack in an extra monitor
         chip._scamp_processors = tuple([0, 1])
         chip._placable_processors = tuple([2, 3, 4, 5, 6, 7, 8, 9])
->>>>>>> a082196c
         jpath = mktemp("json")
         # Should still be able to write json even with more than one monitor
         to_json_path(jpath)
@@ -145,41 +119,22 @@
             machine_from_json(jpath)
 
     def test_ethernet_exceptions(self):
-<<<<<<< HEAD
         set_config("Machine", "version", BIG_MACHINE)
-        writer = MachineDataWriter.mock()
-        width, heigth = writer.get_machine_version().board_shape
-        vm = virtual_machine(width*2, heigth*2)
-        writer.set_machine(vm)
-        chip_e_1 = vm.ethernet_connected_chips[1]
-        router_e_1= chip_e_1.router
-        router_e_1._n_available_multicast_entries =  \
-            router_e_1._n_available_multicast_entries - 20
-        chip_e_1._sdram = 50000000
-        chip_e_1._tag_ids = [2, 3]
-=======
         vm = virtual_machine_by_boards(2)
         MachineDataWriter.mock().set_machine(vm)
         eth2 = vm.ethernet_connected_chips[1]
         router2 = eth2.router
-        router2._n_available_multicast_entries =  \
+        router2._n_available_multicast_entries = \
             router2._n_available_multicast_entries - 20
         eth2._sdram = 50000000
         eth2._tag_ids = [2, 3]
->>>>>>> a082196c
         jpath = mktemp("json")
         to_json_path(jpath)
         jm = machine_from_json(jpath)
         for vchip, jchip in zip(vm, jm):
             self.assertEqual(str(vchip), str(jchip))
-<<<<<<< HEAD
-        vchip_e_1 = jm.ethernet_connected_chips[1]
-        self.assertEqual(vchip_e_1.tag_ids, chip_e_1.tag_ids)
-=======
         jeth2 = jm.ethernet_connected_chips[1]
         self.assertEqual(jeth2.tag_ids, eth2.tag_ids)
->>>>>>> a082196c
-
 
 if __name__ == '__main__':
     unittest.main()