--- conflicted
+++ resolved
@@ -1035,13 +1035,8 @@
             for (_, n_cores) in machine.get_xy_cores_by_ethernet(0, 0))
         self.assertEqual(n_cores, self.VERSION_5_N_CORES_PER_BOARD)
         n_cores = sum(chip.n_processors for chip in machine.chips)
-<<<<<<< HEAD
-        self.assertEqual(n_cores, self.TYPICAL_N_CORES_PER_BOARD * 3)
-        chip34 = machine[3, 4]
-=======
         self.assertEqual(n_cores, self.VERSION_5_N_CORES_PER_BOARD * 3)
         chip34 = machine.get_chip_at(3, 4)
->>>>>>> 933f4e18
         where = machine.where_is_chip(chip34)
         self.assertEqual(
             where, 'global chip 3, 4 on 127.0.0.0 is chip 3, 4 on 127.0.0.0')
