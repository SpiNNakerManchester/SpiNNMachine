import unittest
from spinn_machine import Processor, Link, SDRAM, Router, Chip, VirtualMachine
from spinn_machine.exceptions import (
    SpinnMachineAlreadyExistsException, SpinnMachineInvalidParameterException)


class TestVirtualMachine(unittest.TestCase):

    def _create_chip(self, x, y):
        # Create a list of processors.

        flops = 1000
        processors = list()
        for i in range(18):
            processors.append(Processor(i, flops, is_monitor=(i == 0)))

        (e, _, n, w, _, s) = range(6)
        links = list()
        links.append(Link(0, 0, 0, 1, 1, n, n))
        links.append(Link(0, 1, 1, 1, 0, s, s))
        links.append(Link(1, 1, 2, 0, 0, e, e))
        links.append(Link(1, 0, 3, 0, 1, w, w))
        _router = Router(links, False, 100, 1024)

        _sdram = SDRAM(128)
        nearest_ethernet_chip = (0, 0)
        _ip = "192.162.240.253"

        return Chip(x, y, processors, _router, _sdram,
                    nearest_ethernet_chip[0],
                    nearest_ethernet_chip[1], _ip)

    def test_illegal_vms(self):
        with self.assertRaises(SpinnMachineInvalidParameterException):
            VirtualMachine(width=-1, height=2)
        with self.assertRaises(SpinnMachineInvalidParameterException):
            VirtualMachine(width=2, height=-1)
        with self.assertRaises(SpinnMachineInvalidParameterException):
            VirtualMachine(version=0)
        with self.assertRaises(SpinnMachineInvalidParameterException):
            VirtualMachine(version=3, with_wrap_arounds=True)
        with self.assertRaises(SpinnMachineInvalidParameterException):
            VirtualMachine(version=3, width=12, height=12)
        with self.assertRaises(SpinnMachineInvalidParameterException):
            VirtualMachine(version=5, with_wrap_arounds=True)
        with self.assertRaises(SpinnMachineInvalidParameterException):
            VirtualMachine(version=5, width=12, height=12)
        with self.assertRaises(SpinnMachineInvalidParameterException):
            VirtualMachine(with_wrap_arounds=True, width=15, height=15)

    def test_version_2(self):
        vm = VirtualMachine(version=2, with_wrap_arounds=None)
        self.assertEqual(vm.max_chip_x, 1)
        self.assertEqual(vm.max_chip_y, 1)
        self.assertEqual(4, vm.n_chips)
        self.assertTrue(vm.is_chip_at(0, 0))
        self.assertTrue(vm.is_chip_at(0, 1))
        self.assertTrue(vm.is_chip_at(1, 0))
        self.assertTrue(vm.is_chip_at(1, 1))
        self.assertEqual(1, len(vm.ethernet_connected_chips))
        self.assertTrue(vm.is_link_at(0, 0, 0))
        self.assertTrue(vm.is_link_at(0, 0, 1))
        self.assertTrue(vm.is_link_at(0, 0, 2))
        self.assertFalse(vm.is_link_at(0, 0, 3))
        self.assertFalse(vm.is_link_at(0, 0, 4))
        self.assertTrue(vm.is_link_at(0, 0, 5))
        self.assertTrue(vm.is_link_at(0, 1, 0))
        self.assertTrue(vm.is_link_at(0, 1, 1))
        self.assertTrue(vm.is_link_at(0, 1, 2))
        self.assertFalse(vm.is_link_at(0, 1, 3))
        self.assertFalse(vm.is_link_at(0, 1, 4))
        self.assertTrue(vm.is_link_at(0, 1, 5))

        self.assertFalse(vm.is_link_at(1, 0, 0))
        self.assertFalse(vm.is_link_at(1, 0, 1))
        self.assertTrue(vm.is_link_at(1, 0, 2))
        self.assertTrue(vm.is_link_at(1, 0, 3))
        self.assertTrue(vm.is_link_at(1, 0, 4))
        self.assertTrue(vm.is_link_at(1, 0, 5))
        self.assertFalse(vm.is_link_at(1, 1, 0))
        self.assertFalse(vm.is_link_at(1, 1, 1))
        self.assertTrue(vm.is_link_at(1, 1, 2))
        self.assertTrue(vm.is_link_at(1, 1, 3))
        self.assertTrue(vm.is_link_at(1, 1, 4))
        self.assertTrue(vm.is_link_at(1, 1, 5))

        count = 0
        for _chip in vm.chips:
            for _link in _chip.router.links:
                count += 1
        self.assertEqual(16, count)
        self.assertEqual(str(vm),
                         "[VirtualMachine: max_x=1, max_y=1, n_chips=4]")
        self.assertEqual(vm.get_cores_and_link_count(), (72, 8))
        count = 0
        for _chip in vm.get_chips_on_board(vm.get_chip_at(1, 1)):
            count += 1
        self.assertEqual(4, count)

    def test_2_with_wrapparound(self):
        vm = VirtualMachine(height=2, width=2, with_wrap_arounds=True)
        self.assertEqual(vm.max_chip_x, 1)
        self.assertEqual(vm.max_chip_y, 1)
        self.assertEqual(4, vm.n_chips)
        self.assertEqual(1, len(vm.ethernet_connected_chips))
        self.assertTrue(vm.is_link_at(0, 0, 5))
        self.assertTrue(vm.is_link_at(0, 1, 2))
        self.assertTrue(vm.is_link_at(0, 0, 4))
        self.assertTrue(vm.is_link_at(0, 1, 3))

        # Test that the chip south of 0, 0 is 0, 1 (with wrap around)
        chip = vm.get_chip_at(0, 0)
        link = chip.router.get_link(5)
        self.assertEqual(link.destination_x, 0)
        self.assertEqual(link.destination_y, 1)

        count = sum(1 for _chip in vm.chips for _link in _chip.router.links)
        self.assertEqual(24, count)

    def test_2_no_wrapparound(self):
        vm = VirtualMachine(height=2, width=2, with_wrap_arounds=False)
        self.assertEqual(vm.max_chip_x, 1)
        self.assertEqual(vm.max_chip_y, 1)
        self.assertEqual(4, vm.n_chips)
        self.assertEqual(1, len(vm.ethernet_connected_chips))
        self.assertFalse(vm.is_link_at(0, 0, 5))
        self.assertFalse(vm.is_link_at(0, 1, 2))
        self.assertFalse(vm.is_link_at(0, 0, 4))
        self.assertFalse(vm.is_link_at(0, 1, 3))
        count = 0
        for _chip in vm.chips:
            for _link in _chip.router.links:
                count += 1
        self.assertEqual(10, count)

    def test_version_5(self):
        vm = VirtualMachine(version=5)
        self.assertEqual(vm.max_chip_x, 7)
        self.assertEqual(vm.max_chip_y, 7)
        self.assertEqual(48, vm.n_chips)
        self.assertEqual(1, len(vm.ethernet_connected_chips))
        self.assertTrue(vm.is_chip_at(4, 4))
        self.assertFalse(vm.is_chip_at(0, 4))
        count = sum(1 for _chip in vm.chips for _link in _chip.router.links)
        self.assertEqual(240, count)

    def test_8_by_8(self):
        vm = VirtualMachine(
            width=8, height=8, version=None, with_wrap_arounds=False)
        self.assertEqual(vm.max_chip_x, 7)
        self.assertEqual(vm.max_chip_y, 7)
        self.assertEqual(48, vm.n_chips)
        self.assertEqual(1, len(vm.ethernet_connected_chips))
        self.assertTrue(vm.is_chip_at(4, 4))
        self.assertFalse(vm.is_chip_at(0, 4))
        self.assertFalse((0, 4) in list(vm.chip_coordinates))
        count = sum(1 for _chip in vm.chips for _link in _chip.router.links)
        self.assertEqual(240, count)

    def test_version_5_guess_12x12(self):
        vm = VirtualMachine(height=12, width=12, version=None,
                            with_wrap_arounds=None)
        self.assertEqual(vm.max_chip_x, 11)
        self.assertEqual(vm.max_chip_y, 11)
        self.assertEqual(144, vm.n_chips)
        self.assertEqual(3, len(vm.ethernet_connected_chips))
        count = sum(1 for _chip in vm.chips for _link in _chip.router.links)
        self.assertEqual(864, count)
        count = 0
        for _chip in vm.get_chips_on_board(vm.get_chip_at(1, 1)):
            count += 1
        self.assertEqual(48, count)

    def test_version_5_guess_8x8(self):
        vm = VirtualMachine(height=8, width=8, version=None,
                            with_wrap_arounds=None)
        self.assertEqual(vm.max_chip_x, 7)
        self.assertEqual(vm.max_chip_y, 7)
        self.assertEqual(48, vm.n_chips)
        self.assertEqual(1, len(vm.ethernet_connected_chips))
        count = sum(1 for _chip in vm.chips for _link in _chip.router.links)
        self.assertEqual(240, count)

    def test_version_5_hole(self):
        hole = [(3, 3)]
        vm = VirtualMachine(version=5, down_chips=hole)
        self.assertEqual(vm.max_chip_x, 7)
        self.assertEqual(vm.max_chip_y, 7)
        self.assertEqual(47, vm.n_chips)
        self.assertEqual(1, len(vm.ethernet_connected_chips))
        self.assertFalse(vm.is_link_at(3, 3, 2))
        self.assertFalse(vm.is_link_at(3, 2, 2))
        count = sum(1 for _chip in vm.chips for _link in _chip.router.links)
        self.assertEqual(228, count)

    def test_new_vm_no_monitor(self):
        n_cpus = 11
        vm = VirtualMachine(2, 2, n_cpus_per_chip=n_cpus, with_monitors=False)
        self.assertEqual(vm.max_chip_x, 1)
        self.assertEqual(vm.max_chip_y, 1)
        self.assertEqual(n_cpus, vm.maximum_user_cores_on_chip)
        _chip = vm.get_chip_at(1, 1)
        self.assertEqual(n_cpus, _chip.n_processors)
        monitors = 0
        normal = 0
        for core in _chip.processors:
            if core.is_monitor:
                monitors += 1
            else:
                normal += 1
        self.assertEqual(n_cpus, normal)
        self.assertEqual(0, monitors)

    def test_new_vm_with_monitor(self):
        n_cpus = 13
        vm = VirtualMachine(2, 2, n_cpus_per_chip=n_cpus, with_monitors=True)
        self.assertEqual(vm.max_chip_x, 1)
        self.assertEqual(vm.max_chip_y, 1)
        self.assertEqual(n_cpus - 1, vm.maximum_user_cores_on_chip)
        _chip = vm.get_chip_at(1, 1)
        self.assertEqual(n_cpus, _chip.n_processors)
        monitors = 0
        normal = 0
        for core in _chip.processors:
            if core.is_monitor:
                monitors += 1
            else:
                normal += 1
        self.assertEqual(n_cpus - 1, normal)
        self.assertEqual(1, monitors)

    def test_iter_chips(self):
        vm = VirtualMachine(2, 2)
        self.assertEqual(4, vm.n_chips)
        count = 0
        for _chip in vm.chips:
            count += 1
        self.assertTrue(4, count)

    def test_down_chip(self):
        down_chips = set()
        down_chips.add((1, 1))
        vm = VirtualMachine(2, 2, down_chips=down_chips)
        self.assertEqual(3, vm.n_chips)
        count = 0
        for _chip in vm.chip_coordinates:
            count += 1
            self.assertNotIn(_chip, down_chips)
        self.assertTrue(3, count)

    def test_add_existing_chip(self):
        vm = VirtualMachine(2, 2)
        _chip = self._create_chip(1, 1)
        with self.assertRaises(SpinnMachineAlreadyExistsException):
            vm.add_chip(_chip)

    def test_weird_size(self):
        with self.assertRaises(SpinnMachineInvalidParameterException):
            VirtualMachine(5, 7)

    def test_12_n_plus4_12_m_4(self):
        size_x = 12 * 5
        size_y = 12 * 7
        vm = VirtualMachine(size_x + 4, size_y + 4)
        self.assertEqual(size_x * size_y, vm.n_chips)

    def test_12_n_12_m(self):
        size_x = 12 * 5
        size_y = 12 * 7
        vm = VirtualMachine(size_x, size_y, with_wrap_arounds=True)
        self.assertEqual(size_x * size_y, vm.n_chips)

    def test_add__chip(self):
        vm = VirtualMachine(2, 2)

        _chip = self._create_chip(2, 2)
        vm.add_chip(_chip)
        self.assertEqual(vm.max_chip_x, 2)
        self.assertEqual(vm.max_chip_y, 2)
        self.assertEqual(5, vm.n_chips)

        self.assertTrue(vm.is_chip_at(2, 2))
        _good = vm.get_chip_at(2, 2)
        self.assertEqual(_chip, _good)

        _bad = vm.get_chip_at(2, 1)
        self.assertIsNone(_bad)

        count = 0
        for _chip in vm.chips:
            count += 1
        self.assertTrue(5, count)

    def test_add_high_chip_with_down(self):
        down_chips = set()
        down_chips.add((1, 1))
        vm = VirtualMachine(2, 2, down_chips=down_chips)
        self.assertEqual(3, vm.n_chips)

        _chip = self._create_chip(2, 2)
        vm.add_chip(_chip)
        self.assertEqual(vm.max_chip_x, 2)
        self.assertEqual(vm.max_chip_y, 2)
        self.assertEqual(4, vm.n_chips)

        self.assertTrue(vm.is_chip_at(2, 2))
        _good = vm.get_chip_at(2, 2)
        self.assertEqual(_chip, _good)

        _bad = vm.get_chip_at(2, 1)
        self.assertIsNone(_bad)

        _down = vm.get_chip_at(1, 1)
        self.assertIsNone(_down)

        count = 0
        for _chip in vm.chips:
            count += 1
        self.assertTrue(4, count)

    def test_add_low_chip_with_down(self):
        down_chips = set()
        down_chips.add((1, 1))
        vm = VirtualMachine(2, 2, down_chips=down_chips)
        self.assertEqual(3, vm.n_chips)
        self.assertFalse(vm.is_chip_at(1, 1))

        _chip = self._create_chip(1, 1)
        vm.add_chip(_chip)
        self.assertEqual(vm.max_chip_x, 1)
        self.assertEqual(vm.max_chip_y, 1)
        self.assertEqual(4, vm.n_chips)

        self.assertTrue(vm.is_chip_at(1, 1))
        _good = vm.get_chip_at(1, 1)
        self.assertEqual(_chip, _good)

        _bad = vm.get_chip_at(2, 1)
        self.assertIsNone(_bad)

        count = 0
        for _chip in vm.chips:
            count += 1
        self.assertTrue(4, count)

    def test_chips(self):
        vm = VirtualMachine(2, 2)
        count = 0
        for _chip in vm.chips:
            count += 1
        self.assertEqual(count, 4)

    def test_ethernet_chips_exist(self):
        vm = VirtualMachine(width=48, height=24, with_wrap_arounds=True)
        for eth_chip in vm._ethernet_connected_chips:
            self.assertTrue(vm.get_chip_at(eth_chip.x, eth_chip.y),
                            "Eth chip location x={}, y={} not in "
                            "_configured_chips"
                            .format(eth_chip.x, eth_chip.y))

    def test_boot_chip(self):
        vm = VirtualMachine(2, 2)
        self.assertNotEqual(vm.boot_chip, None)

    def test_get_chips_on_boards(self):
        vm = VirtualMachine(width=24, height=36, with_wrap_arounds=True)
        # check each chip appears only once on the entire board
        count00 = 0
        count50 = 0
        count04 = 0
        count2436 = 0
        for eth_chip in vm._ethernet_connected_chips:
            list_of_chips = list(vm.get_chips_on_board(eth_chip))
            self.assertEqual(len(list_of_chips), 48)
            if (0, 0) in list_of_chips:
                count00 += 1
            if (5, 0) in list_of_chips:
                count50 += 1
            if (0, 4) in list_of_chips:
                count04 += 1
            if (24, 36) in list_of_chips:
                count2436 += 1

        # (0,0), (5,0), (0,4) are all on this virtual machine
        self.assertEqual(count00, 1)
        self.assertEqual(count50, 1)
        self.assertEqual(count04, 1)

        # (24,36) is not on this virtual machine
        self.assertEqual(count2436, 0)

<<<<<<< HEAD
    def test_big(self):
        VirtualMachine(width=240, height=240, with_wrap_arounds=True)
=======
    @staticmethod
    def _assert_fpga_link(machine, fpga, fpga_link, x, y, link_id, ip=None):
        link = machine.get_fpga_link_with_id(fpga, fpga_link, ip)
        assert(link.connected_chip_x == x)
        assert(link.connected_chip_y == y)
        assert(link.connected_link == link_id)

    def test_fpga_links_single_board(self):
        machine = VirtualMachine(version=5)
        self._assert_fpga_link(machine, 0, 0, 7, 3, 0)
        self._assert_fpga_link(machine, 0, 1, 7, 3, 5)
        self._assert_fpga_link(machine, 0, 2, 6, 2, 0)
        self._assert_fpga_link(machine, 0, 3, 6, 2, 5)
        self._assert_fpga_link(machine, 0, 4, 5, 1, 0)
        self._assert_fpga_link(machine, 0, 5, 5, 1, 5)
        self._assert_fpga_link(machine, 0, 6, 4, 0, 0)
        self._assert_fpga_link(machine, 0, 7, 4, 0, 5)

        self._assert_fpga_link(machine, 0, 8, 4, 0, 4)
        self._assert_fpga_link(machine, 0, 9, 3, 0, 5)
        self._assert_fpga_link(machine, 0, 10, 3, 0, 4)
        self._assert_fpga_link(machine, 0, 11, 2, 0, 5)
        self._assert_fpga_link(machine, 0, 12, 2, 0, 4)
        self._assert_fpga_link(machine, 0, 13, 1, 0, 5)
        self._assert_fpga_link(machine, 0, 14, 1, 0, 4)
        self._assert_fpga_link(machine, 0, 15, 0, 0, 5)

        self._assert_fpga_link(machine, 1, 0, 0, 0, 4)
        self._assert_fpga_link(machine, 1, 1, 0, 0, 3)
        self._assert_fpga_link(machine, 1, 2, 0, 1, 4)
        self._assert_fpga_link(machine, 1, 3, 0, 1, 3)
        self._assert_fpga_link(machine, 1, 4, 0, 2, 4)
        self._assert_fpga_link(machine, 1, 5, 0, 2, 3)
        self._assert_fpga_link(machine, 1, 6, 0, 3, 4)
        self._assert_fpga_link(machine, 1, 7, 0, 3, 3)

        self._assert_fpga_link(machine, 1, 8, 0, 3, 2)
        self._assert_fpga_link(machine, 1, 9, 1, 4, 3)
        self._assert_fpga_link(machine, 1, 10, 1, 4, 2)
        self._assert_fpga_link(machine, 1, 11, 2, 5, 3)
        self._assert_fpga_link(machine, 1, 12, 2, 5, 2)
        self._assert_fpga_link(machine, 1, 13, 3, 6, 3)
        self._assert_fpga_link(machine, 1, 14, 3, 6, 2)
        self._assert_fpga_link(machine, 1, 15, 4, 7, 3)

        self._assert_fpga_link(machine, 2, 0, 4, 7, 2)
        self._assert_fpga_link(machine, 2, 1, 4, 7, 1)
        self._assert_fpga_link(machine, 2, 2, 5, 7, 2)
        self._assert_fpga_link(machine, 2, 3, 5, 7, 1)
        self._assert_fpga_link(machine, 2, 4, 6, 7, 2)
        self._assert_fpga_link(machine, 2, 5, 6, 7, 1)
        self._assert_fpga_link(machine, 2, 6, 7, 7, 2)
        self._assert_fpga_link(machine, 2, 7, 7, 7, 1)

        self._assert_fpga_link(machine, 2, 8, 7, 7, 0)
        self._assert_fpga_link(machine, 2, 9, 7, 6, 1)
        self._assert_fpga_link(machine, 2, 10, 7, 6, 0)
        self._assert_fpga_link(machine, 2, 11, 7, 5, 1)
        self._assert_fpga_link(machine, 2, 12, 7, 5, 0)
        self._assert_fpga_link(machine, 2, 13, 7, 4, 1)
        self._assert_fpga_link(machine, 2, 14, 7, 4, 0)
        self._assert_fpga_link(machine, 2, 15, 7, 3, 1)

    def test_fpga_links_3_board(self):
        # A List of links, one for each side of each board in a 3-board toroid
        fpga_links = [("127.0.0.1", 0, 5, 5, 1, 5),
                      ("127.0.0.1", 0, 12, 2, 0, 4),
                      ("127.0.0.1", 1, 3, 0, 1, 3),
                      ("127.0.0.1", 1, 12, 2, 5, 2),
                      ("127.0.0.1", 2, 5, 6, 7, 1),
                      ("127.0.0.1", 2, 12, 7, 5, 0),
                      ("127.0.0.2", 0, 2, 10, 10, 0),
                      ("127.0.0.2", 0, 11, 6, 8, 5),
                      ("127.0.0.2", 1, 3, 4, 9, 3),
                      ("127.0.0.2", 1, 14, 7, 2, 2),
                      ("127.0.0.2", 2, 5, 10, 3, 1),
                      ("127.0.0.2", 2, 12, 11, 1, 0),
                      ("127.0.0.3", 0, 5, 1, 5, 5),
                      ("127.0.0.3", 0, 10, 11, 4, 4),
                      ("127.0.0.3", 1, 1, 8, 4, 3),
                      ("127.0.0.3", 1, 12, 10, 9, 2),
                      ("127.0.0.3", 2, 7, 3, 11, 1),
                      ("127.0.0.3", 2, 12, 3, 9, 0)]

        down_links = [(x, y, link) for _, _, _, x, y, link in fpga_links]

        machine = VirtualMachine(
            width=12, height=12, with_wrap_arounds=True, down_links=down_links)
        for ip, fpga, fpga_link, x, y, link in fpga_links:
            self._assert_fpga_link(machine, fpga, fpga_link, x, y, link, ip)
>>>>>>> 075b65ae


if __name__ == '__main__':
    unittest.main()<|MERGE_RESOLUTION|>--- conflicted
+++ resolved
@@ -389,10 +389,6 @@
         # (24,36) is not on this virtual machine
         self.assertEqual(count2436, 0)
 
-<<<<<<< HEAD
-    def test_big(self):
-        VirtualMachine(width=240, height=240, with_wrap_arounds=True)
-=======
     @staticmethod
     def _assert_fpga_link(machine, fpga, fpga_link, x, y, link_id, ip=None):
         link = machine.get_fpga_link_with_id(fpga, fpga_link, ip)
@@ -483,7 +479,9 @@
             width=12, height=12, with_wrap_arounds=True, down_links=down_links)
         for ip, fpga, fpga_link, x, y, link in fpga_links:
             self._assert_fpga_link(machine, fpga, fpga_link, x, y, link, ip)
->>>>>>> 075b65ae
+
+    def test_big(self):
+        VirtualMachine(width=240, height=240, with_wrap_arounds=True)
 
 
 if __name__ == '__main__':
